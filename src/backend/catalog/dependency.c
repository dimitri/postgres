/*-------------------------------------------------------------------------
 *
 * dependency.c
 *	  Routines to support inter-object dependencies.
 *
 *
 * Portions Copyright (c) 1996-2013, PostgreSQL Global Development Group
 * Portions Copyright (c) 1994, Regents of the University of California
 *
 * IDENTIFICATION
 *	  src/backend/catalog/dependency.c
 *
 *-------------------------------------------------------------------------
 */
#include "postgres.h"

#include "access/htup_details.h"
#include "access/sysattr.h"
#include "access/xact.h"
#include "catalog/dependency.h"
#include "catalog/heap.h"
#include "catalog/index.h"
#include "catalog/namespace.h"
#include "catalog/objectaccess.h"
#include "catalog/pg_amop.h"
#include "catalog/pg_amproc.h"
#include "catalog/pg_attrdef.h"
#include "catalog/pg_authid.h"
#include "catalog/pg_cast.h"
#include "catalog/pg_collation.h"
#include "catalog/pg_collation_fn.h"
#include "catalog/pg_constraint.h"
#include "catalog/pg_conversion.h"
#include "catalog/pg_conversion_fn.h"
#include "catalog/pg_database.h"
#include "catalog/pg_default_acl.h"
#include "catalog/pg_depend.h"
#include "catalog/pg_event_trigger.h"
#include "catalog/pg_extension.h"
#include "catalog/pg_foreign_data_wrapper.h"
#include "catalog/pg_foreign_server.h"
#include "catalog/pg_language.h"
#include "catalog/pg_largeobject.h"
#include "catalog/pg_namespace.h"
#include "catalog/pg_opclass.h"
#include "catalog/pg_operator.h"
#include "catalog/pg_opfamily.h"
#include "catalog/pg_proc.h"
#include "catalog/pg_rewrite.h"
#include "catalog/pg_tablespace.h"
#include "catalog/pg_trigger.h"
#include "catalog/pg_ts_config.h"
#include "catalog/pg_ts_dict.h"
#include "catalog/pg_ts_parser.h"
#include "catalog/pg_ts_template.h"
#include "catalog/pg_type.h"
#include "catalog/pg_user_mapping.h"
#include "commands/comment.h"
#include "commands/dbcommands.h"
#include "commands/defrem.h"
#include "commands/event_trigger.h"
#include "commands/extension.h"
#include "commands/proclang.h"
#include "commands/schemacmds.h"
#include "commands/seclabel.h"
#include "commands/tablespace.h"
#include "commands/trigger.h"
#include "commands/typecmds.h"
#include "foreign/foreign.h"
#include "miscadmin.h"
#include "nodes/nodeFuncs.h"
#include "parser/parsetree.h"
#include "rewrite/rewriteRemove.h"
#include "storage/lmgr.h"
#include "utils/acl.h"
#include "utils/builtins.h"
#include "utils/fmgroids.h"
#include "utils/guc.h"
#include "utils/lsyscache.h"
#include "utils/syscache.h"
#include "utils/tqual.h"


/* threaded list of ObjectAddresses, for recursion detection */
typedef struct ObjectAddressStack
{
	const ObjectAddress *object;	/* object being visited */
	int			flags;			/* its current flag bits */
	struct ObjectAddressStack *next;	/* next outer stack level */
} ObjectAddressStack;

/* for find_expr_references_walker */
typedef struct
{
	ObjectAddresses *addrs;		/* addresses being accumulated */
	List	   *rtables;		/* list of rangetables to resolve Vars */
} find_expr_references_context;

/*
 * This constant table maps ObjectClasses to the corresponding catalog OIDs.
 * See also getObjectClass().
 */
static const Oid object_classes[MAX_OCLASS] = {
	RelationRelationId,			/* OCLASS_CLASS */
	ProcedureRelationId,		/* OCLASS_PROC */
	TypeRelationId,				/* OCLASS_TYPE */
	CastRelationId,				/* OCLASS_CAST */
	CollationRelationId,		/* OCLASS_COLLATION */
	ConstraintRelationId,		/* OCLASS_CONSTRAINT */
	ConversionRelationId,		/* OCLASS_CONVERSION */
	AttrDefaultRelationId,		/* OCLASS_DEFAULT */
	LanguageRelationId,			/* OCLASS_LANGUAGE */
	LargeObjectRelationId,		/* OCLASS_LARGEOBJECT */
	OperatorRelationId,			/* OCLASS_OPERATOR */
	OperatorClassRelationId,	/* OCLASS_OPCLASS */
	OperatorFamilyRelationId,	/* OCLASS_OPFAMILY */
	AccessMethodOperatorRelationId,		/* OCLASS_AMOP */
	AccessMethodProcedureRelationId,	/* OCLASS_AMPROC */
	RewriteRelationId,			/* OCLASS_REWRITE */
	TriggerRelationId,			/* OCLASS_TRIGGER */
	NamespaceRelationId,		/* OCLASS_SCHEMA */
	TSParserRelationId,			/* OCLASS_TSPARSER */
	TSDictionaryRelationId,		/* OCLASS_TSDICT */
	TSTemplateRelationId,		/* OCLASS_TSTEMPLATE */
	TSConfigRelationId,			/* OCLASS_TSCONFIG */
	AuthIdRelationId,			/* OCLASS_ROLE */
	DatabaseRelationId,			/* OCLASS_DATABASE */
	TableSpaceRelationId,		/* OCLASS_TBLSPACE */
	ForeignDataWrapperRelationId,		/* OCLASS_FDW */
	ForeignServerRelationId,	/* OCLASS_FOREIGN_SERVER */
	UserMappingRelationId,		/* OCLASS_USER_MAPPING */
	DefaultAclRelationId,		/* OCLASS_DEFACL */
	ExtensionRelationId,		/* OCLASS_EXTENSION */
	EventTriggerRelationId		/* OCLASS_EVENT_TRIGGER */
};


static void findDependentObjects(const ObjectAddress *object,
					 int flags,
					 ObjectAddressStack *stack,
					 ObjectAddresses *targetObjects,
					 const ObjectAddresses *pendingObjects,
					 Relation *depRel);
static void reportDependentObjects(const ObjectAddresses *targetObjects,
					   DropBehavior behavior,
					   int msglevel,
					   const ObjectAddress *origObject);
static void deleteOneObject(const ObjectAddress *object,
				Relation *depRel, int32 flags);
static void doDeletion(const ObjectAddress *object, int flags);
static void AcquireDeletionLock(const ObjectAddress *object, int flags);
static void ReleaseDeletionLock(const ObjectAddress *object);
static bool find_expr_references_walker(Node *node,
							find_expr_references_context *context);
static void eliminate_duplicate_dependencies(ObjectAddresses *addrs);
static int	object_address_comparator(const void *a, const void *b);
static void add_object_address(ObjectClass oclass, Oid objectId, int32 subId,
				   ObjectAddresses *addrs);
static void add_exact_object_address_extra(const ObjectAddress *object,
							   const ObjectAddressExtra *extra,
							   ObjectAddresses *addrs);
static bool object_address_present_add_flags(const ObjectAddress *object,
								 int flags,
								 ObjectAddresses *addrs);
static bool stack_address_present_add_flags(const ObjectAddress *object,
								int flags,
								ObjectAddressStack *stack);
static void getRelationDescription(StringInfo buffer, Oid relid);
static void getOpFamilyDescription(StringInfo buffer, Oid opfid);


/*
 * performDeletion: attempt to drop the specified object.  If CASCADE
 * behavior is specified, also drop any dependent objects (recursively).
 * If RESTRICT behavior is specified, error out if there are any dependent
 * objects, except for those that should be implicitly dropped anyway
 * according to the dependency type.
 *
 * This is the outer control routine for all forms of DROP that drop objects
 * that can participate in dependencies.  Note that the next two routines
 * are variants on the same theme; if you change anything here you'll likely
 * need to fix them too.
 *
 * flags should include PERFORM_DELETION_INTERNAL when the drop operation is
 * not the direct result of a user-initiated action.  For example, when a
 * temporary schema is cleaned out so that a new backend can use it, or when
 * a column default is dropped as an intermediate step while adding a new one,
 * that's an internal operation.  On the other hand, when the we drop something
 * because the user issued a DROP statement against it, that's not internal.
 */
void
performDeletion(const ObjectAddress *object,
				DropBehavior behavior, int flags)
{
	Relation	depRel;
	ObjectAddresses *targetObjects;
	int			i;

	/*
	 * We save some cycles by opening pg_depend just once and passing the
	 * Relation pointer down to all the recursive deletion steps.
	 */
	depRel = heap_open(DependRelationId, RowExclusiveLock);

	/*
	 * Acquire deletion lock on the target object.	(Ideally the caller has
	 * done this already, but many places are sloppy about it.)
	 */
	AcquireDeletionLock(object, 0);

	/*
	 * Construct a list of objects to delete (ie, the given object plus
	 * everything directly or indirectly dependent on it).
	 */
	targetObjects = new_object_addresses();

	findDependentObjects(object,
						 DEPFLAG_ORIGINAL,
						 NULL,	/* empty stack */
						 targetObjects,
						 NULL,	/* no pendingObjects */
						 &depRel);

	/*
	 * Check if deletion is allowed, and report about cascaded deletes.
	 */
	reportDependentObjects(targetObjects,
						   behavior,
						   NOTICE,
						   object);

	/*
	 * Delete all the objects in the proper order.
	 */
	for (i = 0; i < targetObjects->numrefs; i++)
	{
		ObjectAddress *thisobj = targetObjects->refs + i;

		deleteOneObject(thisobj, &depRel, flags);
	}

	/* And clean up */
	free_object_addresses(targetObjects);

	heap_close(depRel, RowExclusiveLock);
}

/*
 * performMultipleDeletions: Similar to performDeletion, but act on multiple
 * objects at once.
 *
 * The main difference from issuing multiple performDeletion calls is that the
 * list of objects that would be implicitly dropped, for each object to be
 * dropped, is the union of the implicit-object list for all objects.  This
 * makes each check be more relaxed.
 */
void
performMultipleDeletions(const ObjectAddresses *objects,
						 DropBehavior behavior, int flags)
{
	Relation	depRel;
	ObjectAddresses *targetObjects;
	int			i;

	/* No work if no objects... */
	if (objects->numrefs <= 0)
		return;

	/*
	 * We save some cycles by opening pg_depend just once and passing the
	 * Relation pointer down to all the recursive deletion steps.
	 */
	depRel = heap_open(DependRelationId, RowExclusiveLock);

	/*
	 * Construct a list of objects to delete (ie, the given objects plus
	 * everything directly or indirectly dependent on them).  Note that
	 * because we pass the whole objects list as pendingObjects context, we
	 * won't get a failure from trying to delete an object that is internally
	 * dependent on another one in the list; we'll just skip that object and
	 * delete it when we reach its owner.
	 */
	targetObjects = new_object_addresses();

	for (i = 0; i < objects->numrefs; i++)
	{
		const ObjectAddress *thisobj = objects->refs + i;

		/*
		 * Acquire deletion lock on each target object.  (Ideally the caller
		 * has done this already, but many places are sloppy about it.)
		 */
		AcquireDeletionLock(thisobj, flags);

		findDependentObjects(thisobj,
							 DEPFLAG_ORIGINAL,
							 NULL,		/* empty stack */
							 targetObjects,
							 objects,
							 &depRel);
	}

	/*
	 * Check if deletion is allowed, and report about cascaded deletes.
	 *
	 * If there's exactly one object being deleted, report it the same way as
	 * in performDeletion(), else we have to be vaguer.
	 */
	reportDependentObjects(targetObjects,
						   behavior,
						   NOTICE,
						   (objects->numrefs == 1 ? objects->refs : NULL));

	/*
	 * Delete all the objects in the proper order.
	 */
	for (i = 0; i < targetObjects->numrefs; i++)
	{
<<<<<<< HEAD
		ObjectAddress *thisobj = targetObjects->refs + i;
		ObjectClass class = getObjectClass(thisobj);

		if (EventTriggerSQLDropInProgress &&
			EventTriggerSupportsObjectType(class))
=======
		ObjectAddress  *thisobj;

		thisobj = targetObjects->refs + i;

		if (EventTriggerSQLDropInProgress &&
			EventTriggerSupportsObjectType(getObjectClass(thisobj)))
>>>>>>> 761579e1
		{
			add_exact_object_address(thisobj, EventTriggerSQLDropList);
		}

		deleteOneObject(thisobj, &depRel, flags);
	}

	/* And clean up */
	free_object_addresses(targetObjects);

	heap_close(depRel, RowExclusiveLock);
}

/*
 * deleteWhatDependsOn: attempt to drop everything that depends on the
 * specified object, though not the object itself.	Behavior is always
 * CASCADE.
 *
 * This is currently used only to clean out the contents of a schema
 * (namespace): the passed object is a namespace.  We normally want this
 * to be done silently, so there's an option to suppress NOTICE messages.
 */
void
deleteWhatDependsOn(const ObjectAddress *object,
					bool showNotices)
{
	Relation	depRel;
	ObjectAddresses *targetObjects;
	int			i;

	/*
	 * We save some cycles by opening pg_depend just once and passing the
	 * Relation pointer down to all the recursive deletion steps.
	 */
	depRel = heap_open(DependRelationId, RowExclusiveLock);

	/*
	 * Acquire deletion lock on the target object.	(Ideally the caller has
	 * done this already, but many places are sloppy about it.)
	 */
	AcquireDeletionLock(object, 0);

	/*
	 * Construct a list of objects to delete (ie, the given object plus
	 * everything directly or indirectly dependent on it).
	 */
	targetObjects = new_object_addresses();

	findDependentObjects(object,
						 DEPFLAG_ORIGINAL,
						 NULL,	/* empty stack */
						 targetObjects,
						 NULL,	/* no pendingObjects */
						 &depRel);

	/*
	 * Check if deletion is allowed, and report about cascaded deletes.
	 */
	reportDependentObjects(targetObjects,
						   DROP_CASCADE,
						   showNotices ? NOTICE : DEBUG2,
						   object);

	/*
	 * Delete all the objects in the proper order, except we skip the original
	 * object.
	 */
	for (i = 0; i < targetObjects->numrefs; i++)
	{
		ObjectAddress *thisobj = targetObjects->refs + i;
		ObjectAddressExtra *thisextra = targetObjects->extras + i;

		if (thisextra->flags & DEPFLAG_ORIGINAL)
			continue;

		/*
		 * Since this function is currently only used to clean out temporary
		 * schemas, we pass PERFORM_DELETION_INTERNAL here, indicating that
		 * the operation is an automatic system operation rather than a user
		 * action.	If, in the future, this function is used for other
		 * purposes, we might need to revisit this.
		 */
		deleteOneObject(thisobj, &depRel, PERFORM_DELETION_INTERNAL);
	}

	/* And clean up */
	free_object_addresses(targetObjects);

	heap_close(depRel, RowExclusiveLock);
}

/*
 * findDependentObjects - find all objects that depend on 'object'
 *
 * For every object that depends on the starting object, acquire a deletion
 * lock on the object, add it to targetObjects (if not already there),
 * and recursively find objects that depend on it.	An object's dependencies
 * will be placed into targetObjects before the object itself; this means
 * that the finished list's order represents a safe deletion order.
 *
 * The caller must already have a deletion lock on 'object' itself,
 * but must not have added it to targetObjects.  (Note: there are corner
 * cases where we won't add the object either, and will also release the
 * caller-taken lock.  This is a bit ugly, but the API is set up this way
 * to allow easy rechecking of an object's liveness after we lock it.  See
 * notes within the function.)
 *
 * When dropping a whole object (subId = 0), we find dependencies for
 * its sub-objects too.
 *
 *	object: the object to add to targetObjects and find dependencies on
 *	flags: flags to be ORed into the object's targetObjects entry
 *	stack: list of objects being visited in current recursion; topmost item
 *			is the object that we recursed from (NULL for external callers)
 *	targetObjects: list of objects that are scheduled to be deleted
 *	pendingObjects: list of other objects slated for destruction, but
 *			not necessarily in targetObjects yet (can be NULL if none)
 *	*depRel: already opened pg_depend relation
 */
static void
findDependentObjects(const ObjectAddress *object,
					 int flags,
					 ObjectAddressStack *stack,
					 ObjectAddresses *targetObjects,
					 const ObjectAddresses *pendingObjects,
					 Relation *depRel)
{
	ScanKeyData key[3];
	int			nkeys;
	SysScanDesc scan;
	HeapTuple	tup;
	ObjectAddress otherObject;
	ObjectAddressStack mystack;
	ObjectAddressExtra extra;

	/*
	 * If the target object is already being visited in an outer recursion
	 * level, just report the current flags back to that level and exit. This
	 * is needed to avoid infinite recursion in the face of circular
	 * dependencies.
	 *
	 * The stack check alone would result in dependency loops being broken at
	 * an arbitrary point, ie, the first member object of the loop to be
	 * visited is the last one to be deleted.  This is obviously unworkable.
	 * However, the check for internal dependency below guarantees that we
	 * will not break a loop at an internal dependency: if we enter the loop
	 * at an "owned" object we will switch and start at the "owning" object
	 * instead.  We could probably hack something up to avoid breaking at an
	 * auto dependency, too, if we had to.	However there are no known cases
	 * where that would be necessary.
	 */
	if (stack_address_present_add_flags(object, flags, stack))
		return;

	/*
	 * It's also possible that the target object has already been completely
	 * processed and put into targetObjects.  If so, again we just add the
	 * specified flags to its entry and return.
	 *
	 * (Note: in these early-exit cases we could release the caller-taken
	 * lock, since the object is presumably now locked multiple times; but it
	 * seems not worth the cycles.)
	 */
	if (object_address_present_add_flags(object, flags, targetObjects))
		return;

	/*
	 * The target object might be internally dependent on some other object
	 * (its "owner"), and/or be a member of an extension (also considered its
	 * owner).	If so, and if we aren't recursing from the owning object, we
	 * have to transform this deletion request into a deletion request of the
	 * owning object.  (We'll eventually recurse back to this object, but the
	 * owning object has to be visited first so it will be deleted after.) The
	 * way to find out about this is to scan the pg_depend entries that show
	 * what this object depends on.
	 */
	ScanKeyInit(&key[0],
				Anum_pg_depend_classid,
				BTEqualStrategyNumber, F_OIDEQ,
				ObjectIdGetDatum(object->classId));
	ScanKeyInit(&key[1],
				Anum_pg_depend_objid,
				BTEqualStrategyNumber, F_OIDEQ,
				ObjectIdGetDatum(object->objectId));
	if (object->objectSubId != 0)
	{
		ScanKeyInit(&key[2],
					Anum_pg_depend_objsubid,
					BTEqualStrategyNumber, F_INT4EQ,
					Int32GetDatum(object->objectSubId));
		nkeys = 3;
	}
	else
		nkeys = 2;

	scan = systable_beginscan(*depRel, DependDependerIndexId, true,
							  SnapshotNow, nkeys, key);

	while (HeapTupleIsValid(tup = systable_getnext(scan)))
	{
		Form_pg_depend foundDep = (Form_pg_depend) GETSTRUCT(tup);

		otherObject.classId = foundDep->refclassid;
		otherObject.objectId = foundDep->refobjid;
		otherObject.objectSubId = foundDep->refobjsubid;

		switch (foundDep->deptype)
		{
			case DEPENDENCY_NORMAL:
			case DEPENDENCY_AUTO:
				/* no problem */
				break;
			case DEPENDENCY_INTERNAL:
			case DEPENDENCY_EXTENSION:

				/*
				 * This object is part of the internal implementation of
				 * another object, or is part of the extension that is the
				 * other object.  We have three cases:
				 *
				 * 1. At the outermost recursion level, we normally disallow
				 * the DROP.  (We just ereport here, rather than proceeding,
				 * since no other dependencies are likely to be interesting.)
				 * However, there are exceptions.
				 */
				if (stack == NULL)
				{
					char	   *otherObjDesc;

					/*
					 * Exception 1a: if the owning object is listed in
					 * pendingObjects, just release the caller's lock and
					 * return.	We'll eventually complete the DROP when we
					 * reach that entry in the pending list.
					 */
					if (pendingObjects &&
						object_address_present(&otherObject, pendingObjects))
					{
						systable_endscan(scan);
						/* need to release caller's lock; see notes below */
						ReleaseDeletionLock(object);
						return;
					}

					/*
					 * Exception 1b: if the owning object is the extension
					 * currently being created/altered, it's okay to continue
					 * with the deletion.  This allows dropping of an
					 * extension's objects within the extension's scripts, as
					 * well as corner cases such as dropping a transient
					 * object created within such a script.
					 */
					if (creating_extension &&
						otherObject.classId == ExtensionRelationId &&
						otherObject.objectId == CurrentExtensionObject)
						break;

					/* No exception applies, so throw the error */
					otherObjDesc = getObjectDescription(&otherObject);
					ereport(ERROR,
							(errcode(ERRCODE_DEPENDENT_OBJECTS_STILL_EXIST),
							 errmsg("cannot drop %s because %s requires it",
									getObjectDescription(object),
									otherObjDesc),
							 errhint("You can drop %s instead.",
									 otherObjDesc)));
				}

				/*
				 * 2. When recursing from the other end of this dependency,
				 * it's okay to continue with the deletion.  This holds when
				 * recursing from a whole object that includes the nominal
				 * other end as a component, too.  Since there can be more
				 * than one "owning" object, we have to allow matches that are
				 * more than one level down in the stack.
				 */
				if (stack_address_present_add_flags(&otherObject, 0, stack))
					break;

				/*
				 * 3. Not all the owning objects have been visited, so
				 * transform this deletion request into a delete of this
				 * owning object.
				 *
				 * First, release caller's lock on this object and get
				 * deletion lock on the owning object.	(We must release
				 * caller's lock to avoid deadlock against a concurrent
				 * deletion of the owning object.)
				 */
				ReleaseDeletionLock(object);
				AcquireDeletionLock(&otherObject, 0);

				/*
				 * The owning object might have been deleted while we waited
				 * to lock it; if so, neither it nor the current object are
				 * interesting anymore.  We test this by checking the
				 * pg_depend entry (see notes below).
				 */
				if (!systable_recheck_tuple(scan, tup))
				{
					systable_endscan(scan);
					ReleaseDeletionLock(&otherObject);
					return;
				}

				/*
				 * Okay, recurse to the owning object instead of proceeding.
				 *
				 * We do not need to stack the current object; we want the
				 * traversal order to be as if the original reference had
				 * linked to the owning object instead of this one.
				 *
				 * The dependency type is a "reverse" dependency: we need to
				 * delete the owning object if this one is to be deleted, but
				 * this linkage is never a reason for an automatic deletion.
				 */
				findDependentObjects(&otherObject,
									 DEPFLAG_REVERSE,
									 stack,
									 targetObjects,
									 pendingObjects,
									 depRel);
				/* And we're done here. */
				systable_endscan(scan);
				return;
			case DEPENDENCY_PIN:

				/*
				 * Should not happen; PIN dependencies should have zeroes in
				 * the depender fields...
				 */
				elog(ERROR, "incorrect use of PIN dependency with %s",
					 getObjectDescription(object));
				break;
			default:
				elog(ERROR, "unrecognized dependency type '%c' for %s",
					 foundDep->deptype, getObjectDescription(object));
				break;
		}
	}

	systable_endscan(scan);

	/*
	 * Now recurse to any dependent objects.  We must visit them first since
	 * they have to be deleted before the current object.
	 */
	mystack.object = object;	/* set up a new stack level */
	mystack.flags = flags;
	mystack.next = stack;

	ScanKeyInit(&key[0],
				Anum_pg_depend_refclassid,
				BTEqualStrategyNumber, F_OIDEQ,
				ObjectIdGetDatum(object->classId));
	ScanKeyInit(&key[1],
				Anum_pg_depend_refobjid,
				BTEqualStrategyNumber, F_OIDEQ,
				ObjectIdGetDatum(object->objectId));
	if (object->objectSubId != 0)
	{
		ScanKeyInit(&key[2],
					Anum_pg_depend_refobjsubid,
					BTEqualStrategyNumber, F_INT4EQ,
					Int32GetDatum(object->objectSubId));
		nkeys = 3;
	}
	else
		nkeys = 2;

	scan = systable_beginscan(*depRel, DependReferenceIndexId, true,
							  SnapshotNow, nkeys, key);

	while (HeapTupleIsValid(tup = systable_getnext(scan)))
	{
		Form_pg_depend foundDep = (Form_pg_depend) GETSTRUCT(tup);
		int			subflags;

		otherObject.classId = foundDep->classid;
		otherObject.objectId = foundDep->objid;
		otherObject.objectSubId = foundDep->objsubid;

		/*
		 * Must lock the dependent object before recursing to it.
		 */
		AcquireDeletionLock(&otherObject, 0);

		/*
		 * The dependent object might have been deleted while we waited to
		 * lock it; if so, we don't need to do anything more with it. We can
		 * test this cheaply and independently of the object's type by seeing
		 * if the pg_depend tuple we are looking at is still live. (If the
		 * object got deleted, the tuple would have been deleted too.)
		 */
		if (!systable_recheck_tuple(scan, tup))
		{
			/* release the now-useless lock */
			ReleaseDeletionLock(&otherObject);
			/* and continue scanning for dependencies */
			continue;
		}

		/* Recurse, passing flags indicating the dependency type */
		switch (foundDep->deptype)
		{
			case DEPENDENCY_NORMAL:
				subflags = DEPFLAG_NORMAL;
				break;
			case DEPENDENCY_AUTO:
				subflags = DEPFLAG_AUTO;
				break;
			case DEPENDENCY_INTERNAL:
				subflags = DEPFLAG_INTERNAL;
				break;
			case DEPENDENCY_EXTENSION:
				subflags = DEPFLAG_EXTENSION;
				break;
			case DEPENDENCY_PIN:

				/*
				 * For a PIN dependency we just ereport immediately; there
				 * won't be any others to report.
				 */
				ereport(ERROR,
						(errcode(ERRCODE_DEPENDENT_OBJECTS_STILL_EXIST),
						 errmsg("cannot drop %s because it is required by the database system",
								getObjectDescription(object))));
				subflags = 0;	/* keep compiler quiet */
				break;
			default:
				elog(ERROR, "unrecognized dependency type '%c' for %s",
					 foundDep->deptype, getObjectDescription(object));
				subflags = 0;	/* keep compiler quiet */
				break;
		}

		findDependentObjects(&otherObject,
							 subflags,
							 &mystack,
							 targetObjects,
							 pendingObjects,
							 depRel);
	}

	systable_endscan(scan);

	/*
	 * Finally, we can add the target object to targetObjects.	Be careful to
	 * include any flags that were passed back down to us from inner recursion
	 * levels.
	 */
	extra.flags = mystack.flags;
	if (stack)
		extra.dependee = *stack->object;
	else
		memset(&extra.dependee, 0, sizeof(extra.dependee));
	add_exact_object_address_extra(object, &extra, targetObjects);
}

/*
 * reportDependentObjects - report about dependencies, and fail if RESTRICT
 *
 * Tell the user about dependent objects that we are going to delete
 * (or would need to delete, but are prevented by RESTRICT mode);
 * then error out if there are any and it's not CASCADE mode.
 *
 *	targetObjects: list of objects that are scheduled to be deleted
 *	behavior: RESTRICT or CASCADE
 *	msglevel: elog level for non-error report messages
 *	origObject: base object of deletion, or NULL if not available
 *		(the latter case occurs in DROP OWNED)
 */
static void
reportDependentObjects(const ObjectAddresses *targetObjects,
					   DropBehavior behavior,
					   int msglevel,
					   const ObjectAddress *origObject)
{
	bool		ok = true;
	StringInfoData clientdetail;
	StringInfoData logdetail;
	int			numReportedClient = 0;
	int			numNotReportedClient = 0;
	int			i;

	/*
	 * If no error is to be thrown, and the msglevel is too low to be shown to
	 * either client or server log, there's no need to do any of the work.
	 *
	 * Note: this code doesn't know all there is to be known about elog
	 * levels, but it works for NOTICE and DEBUG2, which are the only values
	 * msglevel can currently have.  We also assume we are running in a normal
	 * operating environment.
	 */
	if (behavior == DROP_CASCADE &&
		msglevel < client_min_messages &&
		(msglevel < log_min_messages || log_min_messages == LOG))
		return;

	/*
	 * We limit the number of dependencies reported to the client to
	 * MAX_REPORTED_DEPS, since client software may not deal well with
	 * enormous error strings.	The server log always gets a full report.
	 */
#define MAX_REPORTED_DEPS 100

	initStringInfo(&clientdetail);
	initStringInfo(&logdetail);

	/*
	 * We process the list back to front (ie, in dependency order not deletion
	 * order), since this makes for a more understandable display.
	 */
	for (i = targetObjects->numrefs - 1; i >= 0; i--)
	{
		const ObjectAddress *obj = &targetObjects->refs[i];
		const ObjectAddressExtra *extra = &targetObjects->extras[i];
		char	   *objDesc;

		/* Ignore the original deletion target(s) */
		if (extra->flags & DEPFLAG_ORIGINAL)
			continue;

		objDesc = getObjectDescription(obj);

		/*
		 * If, at any stage of the recursive search, we reached the object via
		 * an AUTO, INTERNAL, or EXTENSION dependency, then it's okay to
		 * delete it even in RESTRICT mode.
		 */
		if (extra->flags & (DEPFLAG_AUTO |
							DEPFLAG_INTERNAL |
							DEPFLAG_EXTENSION))
		{
			/*
			 * auto-cascades are reported at DEBUG2, not msglevel.	We don't
			 * try to combine them with the regular message because the
			 * results are too confusing when client_min_messages and
			 * log_min_messages are different.
			 */
			ereport(DEBUG2,
					(errmsg("drop auto-cascades to %s",
							objDesc)));
		}
		else if (behavior == DROP_RESTRICT)
		{
			char	   *otherDesc = getObjectDescription(&extra->dependee);

			if (numReportedClient < MAX_REPORTED_DEPS)
			{
				/* separate entries with a newline */
				if (clientdetail.len != 0)
					appendStringInfoChar(&clientdetail, '\n');
				appendStringInfo(&clientdetail, _("%s depends on %s"),
								 objDesc, otherDesc);
				numReportedClient++;
			}
			else
				numNotReportedClient++;
			/* separate entries with a newline */
			if (logdetail.len != 0)
				appendStringInfoChar(&logdetail, '\n');
			appendStringInfo(&logdetail, _("%s depends on %s"),
							 objDesc, otherDesc);
			pfree(otherDesc);
			ok = false;
		}
		else
		{
			if (numReportedClient < MAX_REPORTED_DEPS)
			{
				/* separate entries with a newline */
				if (clientdetail.len != 0)
					appendStringInfoChar(&clientdetail, '\n');
				appendStringInfo(&clientdetail, _("drop cascades to %s"),
								 objDesc);
				numReportedClient++;
			}
			else
				numNotReportedClient++;
			/* separate entries with a newline */
			if (logdetail.len != 0)
				appendStringInfoChar(&logdetail, '\n');
			appendStringInfo(&logdetail, _("drop cascades to %s"),
							 objDesc);
		}

		pfree(objDesc);
	}

	if (numNotReportedClient > 0)
		appendStringInfo(&clientdetail, ngettext("\nand %d other object "
												 "(see server log for list)",
												 "\nand %d other objects "
												 "(see server log for list)",
												 numNotReportedClient),
						 numNotReportedClient);

	if (!ok)
	{
		if (origObject)
			ereport(ERROR,
					(errcode(ERRCODE_DEPENDENT_OBJECTS_STILL_EXIST),
				  errmsg("cannot drop %s because other objects depend on it",
						 getObjectDescription(origObject)),
					 errdetail("%s", clientdetail.data),
					 errdetail_log("%s", logdetail.data),
					 errhint("Use DROP ... CASCADE to drop the dependent objects too.")));
		else
			ereport(ERROR,
					(errcode(ERRCODE_DEPENDENT_OBJECTS_STILL_EXIST),
					 errmsg("cannot drop desired object(s) because other objects depend on them"),
					 errdetail("%s", clientdetail.data),
					 errdetail_log("%s", logdetail.data),
					 errhint("Use DROP ... CASCADE to drop the dependent objects too.")));
	}
	else if (numReportedClient > 1)
	{
		ereport(msglevel,
		/* translator: %d always has a value larger than 1 */
				(errmsg_plural("drop cascades to %d other object",
							   "drop cascades to %d other objects",
							   numReportedClient + numNotReportedClient,
							   numReportedClient + numNotReportedClient),
				 errdetail("%s", clientdetail.data),
				 errdetail_log("%s", logdetail.data)));
	}
	else if (numReportedClient == 1)
	{
		/* we just use the single item as-is */
		ereport(msglevel,
				(errmsg_internal("%s", clientdetail.data)));
	}

	pfree(clientdetail.data);
	pfree(logdetail.data);
}

/*
 * deleteOneObject: delete a single object for performDeletion.
 *
 * *depRel is the already-open pg_depend relation.
 */
static void
deleteOneObject(const ObjectAddress *object, Relation *depRel, int flags)
{
	ScanKeyData key[3];
	int			nkeys;
	SysScanDesc scan;
	HeapTuple	tup;

	/* DROP hook of the objects being removed */
	if (object_access_hook)
	{
		ObjectAccessDrop drop_arg;

		drop_arg.dropflags = flags;
		InvokeObjectAccessHook(OAT_DROP, object->classId, object->objectId,
							   object->objectSubId, &drop_arg);
	}

	/*
	 * Close depRel if we are doing a drop concurrently.  The object deletion
	 * subroutine will commit the current transaction, so we can't keep the
	 * relation open across doDeletion().
	 */
	if (flags & PERFORM_DELETION_CONCURRENTLY)
		heap_close(*depRel, RowExclusiveLock);

	/*
	 * Delete the object itself, in an object-type-dependent way.
	 *
	 * We used to do this after removing the outgoing dependency links, but it
	 * seems just as reasonable to do it beforehand.  In the concurrent case
	 * we *must* do it in this order, because we can't make any transactional
	 * updates before calling doDeletion() --- they'd get committed right
	 * away, which is not cool if the deletion then fails.
	 */
	doDeletion(object, flags);

	/*
	 * Reopen depRel if we closed it above
	 */
	if (flags & PERFORM_DELETION_CONCURRENTLY)
		*depRel = heap_open(DependRelationId, RowExclusiveLock);

	/*
	 * Now remove any pg_depend records that link from this object to others.
	 * (Any records linking to this object should be gone already.)
	 *
	 * When dropping a whole object (subId = 0), remove all pg_depend records
	 * for its sub-objects too.
	 */
	ScanKeyInit(&key[0],
				Anum_pg_depend_classid,
				BTEqualStrategyNumber, F_OIDEQ,
				ObjectIdGetDatum(object->classId));
	ScanKeyInit(&key[1],
				Anum_pg_depend_objid,
				BTEqualStrategyNumber, F_OIDEQ,
				ObjectIdGetDatum(object->objectId));
	if (object->objectSubId != 0)
	{
		ScanKeyInit(&key[2],
					Anum_pg_depend_objsubid,
					BTEqualStrategyNumber, F_INT4EQ,
					Int32GetDatum(object->objectSubId));
		nkeys = 3;
	}
	else
		nkeys = 2;

	scan = systable_beginscan(*depRel, DependDependerIndexId, true,
							  SnapshotNow, nkeys, key);

	while (HeapTupleIsValid(tup = systable_getnext(scan)))
	{
		simple_heap_delete(*depRel, &tup->t_self);
	}

	systable_endscan(scan);

	/*
	 * Delete shared dependency references related to this object.	Again, if
	 * subId = 0, remove records for sub-objects too.
	 */
	deleteSharedDependencyRecordsFor(object->classId, object->objectId,
									 object->objectSubId);


	/*
	 * Delete any comments or security labels associated with this object.
	 * (This is a convenient place to do these things, rather than having
	 * every object type know to do it.)
	 */
	DeleteComments(object->objectId, object->classId, object->objectSubId);
	DeleteSecurityLabel(object);

	/*
	 * CommandCounterIncrement here to ensure that preceding changes are all
	 * visible to the next deletion step.
	 */
	CommandCounterIncrement();

	/*
	 * And we're done!
	 */
}

/*
 * doDeletion: actually delete a single object
 */
static void
doDeletion(const ObjectAddress *object, int flags)
{
	switch (getObjectClass(object))
	{
		case OCLASS_CLASS:
			{
				char		relKind = get_rel_relkind(object->objectId);

				if (relKind == RELKIND_INDEX)
				{
					bool		concurrent = ((flags & PERFORM_DELETION_CONCURRENTLY)
										   == PERFORM_DELETION_CONCURRENTLY);

					Assert(object->objectSubId == 0);
					index_drop(object->objectId, concurrent);
				}
				else
				{
					if (object->objectSubId != 0)
						RemoveAttributeById(object->objectId,
											object->objectSubId);
					else
						heap_drop_with_catalog(object->objectId);
				}
				break;
			}

		case OCLASS_PROC:
			RemoveFunctionById(object->objectId);
			break;

		case OCLASS_TYPE:
			RemoveTypeById(object->objectId);
			break;

		case OCLASS_CAST:
			DropCastById(object->objectId);
			break;

		case OCLASS_COLLATION:
			RemoveCollationById(object->objectId);
			break;

		case OCLASS_CONSTRAINT:
			RemoveConstraintById(object->objectId);
			break;

		case OCLASS_CONVERSION:
			RemoveConversionById(object->objectId);
			break;

		case OCLASS_DEFAULT:
			RemoveAttrDefaultById(object->objectId);
			break;

		case OCLASS_LANGUAGE:
			DropProceduralLanguageById(object->objectId);
			break;

		case OCLASS_LARGEOBJECT:
			LargeObjectDrop(object->objectId);
			break;

		case OCLASS_OPERATOR:
			RemoveOperatorById(object->objectId);
			break;

		case OCLASS_OPCLASS:
			RemoveOpClassById(object->objectId);
			break;

		case OCLASS_OPFAMILY:
			RemoveOpFamilyById(object->objectId);
			break;

		case OCLASS_AMOP:
			RemoveAmOpEntryById(object->objectId);
			break;

		case OCLASS_AMPROC:
			RemoveAmProcEntryById(object->objectId);
			break;

		case OCLASS_REWRITE:
			RemoveRewriteRuleById(object->objectId);
			break;

		case OCLASS_TRIGGER:
			RemoveTriggerById(object->objectId);
			break;

		case OCLASS_SCHEMA:
			RemoveSchemaById(object->objectId);
			break;

		case OCLASS_TSPARSER:
			RemoveTSParserById(object->objectId);
			break;

		case OCLASS_TSDICT:
			RemoveTSDictionaryById(object->objectId);
			break;

		case OCLASS_TSTEMPLATE:
			RemoveTSTemplateById(object->objectId);
			break;

		case OCLASS_TSCONFIG:
			RemoveTSConfigurationById(object->objectId);
			break;

			/*
			 * OCLASS_ROLE, OCLASS_DATABASE, OCLASS_TBLSPACE intentionally not
			 * handled here
			 */

		case OCLASS_FDW:
			RemoveForeignDataWrapperById(object->objectId);
			break;

		case OCLASS_FOREIGN_SERVER:
			RemoveForeignServerById(object->objectId);
			break;

		case OCLASS_USER_MAPPING:
			RemoveUserMappingById(object->objectId);
			break;

		case OCLASS_DEFACL:
			RemoveDefaultACLById(object->objectId);
			break;

		case OCLASS_EXTENSION:
			RemoveExtensionById(object->objectId);
			break;

		case OCLASS_EVENT_TRIGGER:
			RemoveEventTriggerById(object->objectId);
			break;

		default:
			elog(ERROR, "unrecognized object class: %u",
				 object->classId);
	}
}

/*
 * AcquireDeletionLock - acquire a suitable lock for deleting an object
 *
 * We use LockRelation for relations, LockDatabaseObject for everything
 * else.  Note that dependency.c is not concerned with deleting any kind of
 * shared-across-databases object, so we have no need for LockSharedObject.
 */
static void
AcquireDeletionLock(const ObjectAddress *object, int flags)
{
	if (object->classId == RelationRelationId)
	{
		/*
		 * In DROP INDEX CONCURRENTLY, take only ShareUpdateExclusiveLock on
		 * the index for the moment.  index_drop() will promote the lock once
		 * it's safe to do so.  In all other cases we need full exclusive
		 * lock.
		 */
		if (flags & PERFORM_DELETION_CONCURRENTLY)
			LockRelationOid(object->objectId, ShareUpdateExclusiveLock);
		else
			LockRelationOid(object->objectId, AccessExclusiveLock);
	}
	else
	{
		/* assume we should lock the whole object not a sub-object */
		LockDatabaseObject(object->classId, object->objectId, 0,
						   AccessExclusiveLock);
	}
}

/*
 * ReleaseDeletionLock - release an object deletion lock
 */
static void
ReleaseDeletionLock(const ObjectAddress *object)
{
	if (object->classId == RelationRelationId)
		UnlockRelationOid(object->objectId, AccessExclusiveLock);
	else
		/* assume we should lock the whole object not a sub-object */
		UnlockDatabaseObject(object->classId, object->objectId, 0,
							 AccessExclusiveLock);
}

/*
 * recordDependencyOnExpr - find expression dependencies
 *
 * This is used to find the dependencies of rules, constraint expressions,
 * etc.
 *
 * Given an expression or query in node-tree form, find all the objects
 * it refers to (tables, columns, operators, functions, etc).  Record
 * a dependency of the specified type from the given depender object
 * to each object mentioned in the expression.
 *
 * rtable is the rangetable to be used to interpret Vars with varlevelsup=0.
 * It can be NIL if no such variables are expected.
 */
void
recordDependencyOnExpr(const ObjectAddress *depender,
					   Node *expr, List *rtable,
					   DependencyType behavior)
{
	find_expr_references_context context;

	context.addrs = new_object_addresses();

	/* Set up interpretation for Vars at varlevelsup = 0 */
	context.rtables = list_make1(rtable);

	/* Scan the expression tree for referenceable objects */
	find_expr_references_walker(expr, &context);

	/* Remove any duplicates */
	eliminate_duplicate_dependencies(context.addrs);

	/* And record 'em */
	recordMultipleDependencies(depender,
							   context.addrs->refs, context.addrs->numrefs,
							   behavior);

	free_object_addresses(context.addrs);
}

/*
 * recordDependencyOnSingleRelExpr - find expression dependencies
 *
 * As above, but only one relation is expected to be referenced (with
 * varno = 1 and varlevelsup = 0).	Pass the relation OID instead of a
 * range table.  An additional frammish is that dependencies on that
 * relation (or its component columns) will be marked with 'self_behavior',
 * whereas 'behavior' is used for everything else.
 *
 * NOTE: the caller should ensure that a whole-table dependency on the
 * specified relation is created separately, if one is needed.	In particular,
 * a whole-row Var "relation.*" will not cause this routine to emit any
 * dependency item.  This is appropriate behavior for subexpressions of an
 * ordinary query, so other cases need to cope as necessary.
 */
void
recordDependencyOnSingleRelExpr(const ObjectAddress *depender,
								Node *expr, Oid relId,
								DependencyType behavior,
								DependencyType self_behavior)
{
	find_expr_references_context context;
	RangeTblEntry rte;

	context.addrs = new_object_addresses();

	/* We gin up a rather bogus rangetable list to handle Vars */
	MemSet(&rte, 0, sizeof(rte));
	rte.type = T_RangeTblEntry;
	rte.rtekind = RTE_RELATION;
	rte.relid = relId;
	rte.relkind = RELKIND_RELATION;		/* no need for exactness here */

	context.rtables = list_make1(list_make1(&rte));

	/* Scan the expression tree for referenceable objects */
	find_expr_references_walker(expr, &context);

	/* Remove any duplicates */
	eliminate_duplicate_dependencies(context.addrs);

	/* Separate self-dependencies if necessary */
	if (behavior != self_behavior && context.addrs->numrefs > 0)
	{
		ObjectAddresses *self_addrs;
		ObjectAddress *outobj;
		int			oldref,
					outrefs;

		self_addrs = new_object_addresses();

		outobj = context.addrs->refs;
		outrefs = 0;
		for (oldref = 0; oldref < context.addrs->numrefs; oldref++)
		{
			ObjectAddress *thisobj = context.addrs->refs + oldref;

			if (thisobj->classId == RelationRelationId &&
				thisobj->objectId == relId)
			{
				/* Move this ref into self_addrs */
				add_exact_object_address(thisobj, self_addrs);
			}
			else
			{
				/* Keep it in context.addrs */
				*outobj = *thisobj;
				outobj++;
				outrefs++;
			}
		}
		context.addrs->numrefs = outrefs;

		/* Record the self-dependencies */
		recordMultipleDependencies(depender,
								   self_addrs->refs, self_addrs->numrefs,
								   self_behavior);

		free_object_addresses(self_addrs);
	}

	/* Record the external dependencies */
	recordMultipleDependencies(depender,
							   context.addrs->refs, context.addrs->numrefs,
							   behavior);

	free_object_addresses(context.addrs);
}

/*
 * Recursively search an expression tree for object references.
 *
 * Note: we avoid creating references to columns of tables that participate
 * in an SQL JOIN construct, but are not actually used anywhere in the query.
 * To do so, we do not scan the joinaliasvars list of a join RTE while
 * scanning the query rangetable, but instead scan each individual entry
 * of the alias list when we find a reference to it.
 *
 * Note: in many cases we do not need to create dependencies on the datatypes
 * involved in an expression, because we'll have an indirect dependency via
 * some other object.  For instance Var nodes depend on a column which depends
 * on the datatype, and OpExpr nodes depend on the operator which depends on
 * the datatype.  However we do need a type dependency if there is no such
 * indirect dependency, as for example in Const and CoerceToDomain nodes.
 *
 * Similarly, we don't need to create dependencies on collations except where
 * the collation is being freshly introduced to the expression.
 */
static bool
find_expr_references_walker(Node *node,
							find_expr_references_context *context)
{
	if (node == NULL)
		return false;
	if (IsA(node, Var))
	{
		Var		   *var = (Var *) node;
		List	   *rtable;
		RangeTblEntry *rte;

		/* Find matching rtable entry, or complain if not found */
		if (var->varlevelsup >= list_length(context->rtables))
			elog(ERROR, "invalid varlevelsup %d", var->varlevelsup);
		rtable = (List *) list_nth(context->rtables, var->varlevelsup);
		if (var->varno <= 0 || var->varno > list_length(rtable))
			elog(ERROR, "invalid varno %d", var->varno);
		rte = rt_fetch(var->varno, rtable);

		/*
		 * A whole-row Var references no specific columns, so adds no new
		 * dependency.	(We assume that there is a whole-table dependency
		 * arising from each underlying rangetable entry.  While we could
		 * record such a dependency when finding a whole-row Var that
		 * references a relation directly, it's quite unclear how to extend
		 * that to whole-row Vars for JOINs, so it seems better to leave the
		 * responsibility with the range table.  Note that this poses some
		 * risks for identifying dependencies of stand-alone expressions:
		 * whole-table references may need to be created separately.)
		 */
		if (var->varattno == InvalidAttrNumber)
			return false;
		if (rte->rtekind == RTE_RELATION)
		{
			/* If it's a plain relation, reference this column */
			add_object_address(OCLASS_CLASS, rte->relid, var->varattno,
							   context->addrs);
		}
		else if (rte->rtekind == RTE_JOIN)
		{
			/* Scan join output column to add references to join inputs */
			List	   *save_rtables;

			/* We must make the context appropriate for join's level */
			save_rtables = context->rtables;
			context->rtables = list_copy_tail(context->rtables,
											  var->varlevelsup);
			if (var->varattno <= 0 ||
				var->varattno > list_length(rte->joinaliasvars))
				elog(ERROR, "invalid varattno %d", var->varattno);
			find_expr_references_walker((Node *) list_nth(rte->joinaliasvars,
														  var->varattno - 1),
										context);
			list_free(context->rtables);
			context->rtables = save_rtables;
		}
		return false;
	}
	else if (IsA(node, Const))
	{
		Const	   *con = (Const *) node;
		Oid			objoid;

		/* A constant must depend on the constant's datatype */
		add_object_address(OCLASS_TYPE, con->consttype, 0,
						   context->addrs);

		/*
		 * We must also depend on the constant's collation: it could be
		 * different from the datatype's, if a CollateExpr was const-folded to
		 * a simple constant.  However we can save work in the most common
		 * case where the collation is "default", since we know that's pinned.
		 */
		if (OidIsValid(con->constcollid) &&
			con->constcollid != DEFAULT_COLLATION_OID)
			add_object_address(OCLASS_COLLATION, con->constcollid, 0,
							   context->addrs);

		/*
		 * If it's a regclass or similar literal referring to an existing
		 * object, add a reference to that object.	(Currently, only the
		 * regclass and regconfig cases have any likely use, but we may as
		 * well handle all the OID-alias datatypes consistently.)
		 */
		if (!con->constisnull)
		{
			switch (con->consttype)
			{
				case REGPROCOID:
				case REGPROCEDUREOID:
					objoid = DatumGetObjectId(con->constvalue);
					if (SearchSysCacheExists1(PROCOID,
											  ObjectIdGetDatum(objoid)))
						add_object_address(OCLASS_PROC, objoid, 0,
										   context->addrs);
					break;
				case REGOPEROID:
				case REGOPERATOROID:
					objoid = DatumGetObjectId(con->constvalue);
					if (SearchSysCacheExists1(OPEROID,
											  ObjectIdGetDatum(objoid)))
						add_object_address(OCLASS_OPERATOR, objoid, 0,
										   context->addrs);
					break;
				case REGCLASSOID:
					objoid = DatumGetObjectId(con->constvalue);
					if (SearchSysCacheExists1(RELOID,
											  ObjectIdGetDatum(objoid)))
						add_object_address(OCLASS_CLASS, objoid, 0,
										   context->addrs);
					break;
				case REGTYPEOID:
					objoid = DatumGetObjectId(con->constvalue);
					if (SearchSysCacheExists1(TYPEOID,
											  ObjectIdGetDatum(objoid)))
						add_object_address(OCLASS_TYPE, objoid, 0,
										   context->addrs);
					break;
				case REGCONFIGOID:
					objoid = DatumGetObjectId(con->constvalue);
					if (SearchSysCacheExists1(TSCONFIGOID,
											  ObjectIdGetDatum(objoid)))
						add_object_address(OCLASS_TSCONFIG, objoid, 0,
										   context->addrs);
					break;
				case REGDICTIONARYOID:
					objoid = DatumGetObjectId(con->constvalue);
					if (SearchSysCacheExists1(TSDICTOID,
											  ObjectIdGetDatum(objoid)))
						add_object_address(OCLASS_TSDICT, objoid, 0,
										   context->addrs);
					break;
			}
		}
		return false;
	}
	else if (IsA(node, Param))
	{
		Param	   *param = (Param *) node;

		/* A parameter must depend on the parameter's datatype */
		add_object_address(OCLASS_TYPE, param->paramtype, 0,
						   context->addrs);
		/* and its collation, just as for Consts */
		if (OidIsValid(param->paramcollid) &&
			param->paramcollid != DEFAULT_COLLATION_OID)
			add_object_address(OCLASS_COLLATION, param->paramcollid, 0,
							   context->addrs);
	}
	else if (IsA(node, FuncExpr))
	{
		FuncExpr   *funcexpr = (FuncExpr *) node;

		add_object_address(OCLASS_PROC, funcexpr->funcid, 0,
						   context->addrs);
		/* fall through to examine arguments */
	}
	else if (IsA(node, OpExpr))
	{
		OpExpr	   *opexpr = (OpExpr *) node;

		add_object_address(OCLASS_OPERATOR, opexpr->opno, 0,
						   context->addrs);
		/* fall through to examine arguments */
	}
	else if (IsA(node, DistinctExpr))
	{
		DistinctExpr *distinctexpr = (DistinctExpr *) node;

		add_object_address(OCLASS_OPERATOR, distinctexpr->opno, 0,
						   context->addrs);
		/* fall through to examine arguments */
	}
	else if (IsA(node, NullIfExpr))
	{
		NullIfExpr *nullifexpr = (NullIfExpr *) node;

		add_object_address(OCLASS_OPERATOR, nullifexpr->opno, 0,
						   context->addrs);
		/* fall through to examine arguments */
	}
	else if (IsA(node, ScalarArrayOpExpr))
	{
		ScalarArrayOpExpr *opexpr = (ScalarArrayOpExpr *) node;

		add_object_address(OCLASS_OPERATOR, opexpr->opno, 0,
						   context->addrs);
		/* fall through to examine arguments */
	}
	else if (IsA(node, Aggref))
	{
		Aggref	   *aggref = (Aggref *) node;

		add_object_address(OCLASS_PROC, aggref->aggfnoid, 0,
						   context->addrs);
		/* fall through to examine arguments */
	}
	else if (IsA(node, WindowFunc))
	{
		WindowFunc *wfunc = (WindowFunc *) node;

		add_object_address(OCLASS_PROC, wfunc->winfnoid, 0,
						   context->addrs);
		/* fall through to examine arguments */
	}
	else if (IsA(node, SubPlan))
	{
		/* Extra work needed here if we ever need this case */
		elog(ERROR, "already-planned subqueries not supported");
	}
	else if (IsA(node, RelabelType))
	{
		RelabelType *relab = (RelabelType *) node;

		/* since there is no function dependency, need to depend on type */
		add_object_address(OCLASS_TYPE, relab->resulttype, 0,
						   context->addrs);
		/* the collation might not be referenced anywhere else, either */
		if (OidIsValid(relab->resultcollid) &&
			relab->resultcollid != DEFAULT_COLLATION_OID)
			add_object_address(OCLASS_COLLATION, relab->resultcollid, 0,
							   context->addrs);
	}
	else if (IsA(node, CoerceViaIO))
	{
		CoerceViaIO *iocoerce = (CoerceViaIO *) node;

		/* since there is no exposed function, need to depend on type */
		add_object_address(OCLASS_TYPE, iocoerce->resulttype, 0,
						   context->addrs);
	}
	else if (IsA(node, ArrayCoerceExpr))
	{
		ArrayCoerceExpr *acoerce = (ArrayCoerceExpr *) node;

		if (OidIsValid(acoerce->elemfuncid))
			add_object_address(OCLASS_PROC, acoerce->elemfuncid, 0,
							   context->addrs);
		add_object_address(OCLASS_TYPE, acoerce->resulttype, 0,
						   context->addrs);
		/* fall through to examine arguments */
	}
	else if (IsA(node, ConvertRowtypeExpr))
	{
		ConvertRowtypeExpr *cvt = (ConvertRowtypeExpr *) node;

		/* since there is no function dependency, need to depend on type */
		add_object_address(OCLASS_TYPE, cvt->resulttype, 0,
						   context->addrs);
	}
	else if (IsA(node, CollateExpr))
	{
		CollateExpr *coll = (CollateExpr *) node;

		add_object_address(OCLASS_COLLATION, coll->collOid, 0,
						   context->addrs);
	}
	else if (IsA(node, RowExpr))
	{
		RowExpr    *rowexpr = (RowExpr *) node;

		add_object_address(OCLASS_TYPE, rowexpr->row_typeid, 0,
						   context->addrs);
	}
	else if (IsA(node, RowCompareExpr))
	{
		RowCompareExpr *rcexpr = (RowCompareExpr *) node;
		ListCell   *l;

		foreach(l, rcexpr->opnos)
		{
			add_object_address(OCLASS_OPERATOR, lfirst_oid(l), 0,
							   context->addrs);
		}
		foreach(l, rcexpr->opfamilies)
		{
			add_object_address(OCLASS_OPFAMILY, lfirst_oid(l), 0,
							   context->addrs);
		}
		/* fall through to examine arguments */
	}
	else if (IsA(node, CoerceToDomain))
	{
		CoerceToDomain *cd = (CoerceToDomain *) node;

		add_object_address(OCLASS_TYPE, cd->resulttype, 0,
						   context->addrs);
	}
	else if (IsA(node, SortGroupClause))
	{
		SortGroupClause *sgc = (SortGroupClause *) node;

		add_object_address(OCLASS_OPERATOR, sgc->eqop, 0,
						   context->addrs);
		if (OidIsValid(sgc->sortop))
			add_object_address(OCLASS_OPERATOR, sgc->sortop, 0,
							   context->addrs);
		return false;
	}
	else if (IsA(node, Query))
	{
		/* Recurse into RTE subquery or not-yet-planned sublink subquery */
		Query	   *query = (Query *) node;
		ListCell   *lc;
		bool		result;

		/*
		 * Add whole-relation refs for each plain relation mentioned in the
		 * subquery's rtable, as well as refs for any datatypes and collations
		 * used in a RECORD function's output.
		 *
		 * Note: query_tree_walker takes care of recursing into RTE_FUNCTION
		 * RTEs, subqueries, etc, so no need to do that here.  But keep it
		 * from looking at join alias lists.
		 *
		 * Note: we don't need to worry about collations mentioned in
		 * RTE_VALUES or RTE_CTE RTEs, because those must just duplicate
		 * collations referenced in other parts of the Query.
		 */
		foreach(lc, query->rtable)
		{
			RangeTblEntry *rte = (RangeTblEntry *) lfirst(lc);
			ListCell   *ct;

			switch (rte->rtekind)
			{
				case RTE_RELATION:
					add_object_address(OCLASS_CLASS, rte->relid, 0,
									   context->addrs);
					break;
				case RTE_FUNCTION:
					foreach(ct, rte->funccoltypes)
					{
						add_object_address(OCLASS_TYPE, lfirst_oid(ct), 0,
										   context->addrs);
					}
					foreach(ct, rte->funccolcollations)
					{
						Oid			collid = lfirst_oid(ct);

						if (OidIsValid(collid) &&
							collid != DEFAULT_COLLATION_OID)
							add_object_address(OCLASS_COLLATION, collid, 0,
											   context->addrs);
					}
					break;
				default:
					break;
			}
		}

		/*
		 * If the query is an INSERT or UPDATE, we should create a dependency
		 * on each target column, to prevent the specific target column from
		 * being dropped.  Although we will visit the TargetEntry nodes again
		 * during query_tree_walker, we won't have enough context to do this
		 * conveniently, so do it here.
		 */
		if (query->commandType == CMD_INSERT ||
			query->commandType == CMD_UPDATE)
		{
			RangeTblEntry *rte;

			if (query->resultRelation <= 0 ||
				query->resultRelation > list_length(query->rtable))
				elog(ERROR, "invalid resultRelation %d",
					 query->resultRelation);
			rte = rt_fetch(query->resultRelation, query->rtable);
			if (rte->rtekind == RTE_RELATION)
			{
				foreach(lc, query->targetList)
				{
					TargetEntry *tle = (TargetEntry *) lfirst(lc);

					if (tle->resjunk)
						continue;		/* ignore junk tlist items */
					add_object_address(OCLASS_CLASS, rte->relid, tle->resno,
									   context->addrs);
				}
			}
		}

		/*
		 * Add dependencies on constraints listed in query's constraintDeps
		 */
		foreach(lc, query->constraintDeps)
		{
			add_object_address(OCLASS_CONSTRAINT, lfirst_oid(lc), 0,
							   context->addrs);
		}

		/* query_tree_walker ignores ORDER BY etc, but we need those opers */
		find_expr_references_walker((Node *) query->sortClause, context);
		find_expr_references_walker((Node *) query->groupClause, context);
		find_expr_references_walker((Node *) query->windowClause, context);
		find_expr_references_walker((Node *) query->distinctClause, context);

		/* Examine substructure of query */
		context->rtables = lcons(query->rtable, context->rtables);
		result = query_tree_walker(query,
								   find_expr_references_walker,
								   (void *) context,
								   QTW_IGNORE_JOINALIASES);
		context->rtables = list_delete_first(context->rtables);
		return result;
	}
	else if (IsA(node, SetOperationStmt))
	{
		SetOperationStmt *setop = (SetOperationStmt *) node;

		/* we need to look at the groupClauses for operator references */
		find_expr_references_walker((Node *) setop->groupClauses, context);
		/* fall through to examine child nodes */
	}

	return expression_tree_walker(node, find_expr_references_walker,
								  (void *) context);
}

/*
 * Given an array of dependency references, eliminate any duplicates.
 */
static void
eliminate_duplicate_dependencies(ObjectAddresses *addrs)
{
	ObjectAddress *priorobj;
	int			oldref,
				newrefs;

	/*
	 * We can't sort if the array has "extra" data, because there's no way to
	 * keep it in sync.  Fortunately that combination of features is not
	 * needed.
	 */
	Assert(!addrs->extras);

	if (addrs->numrefs <= 1)
		return;					/* nothing to do */

	/* Sort the refs so that duplicates are adjacent */
	qsort((void *) addrs->refs, addrs->numrefs, sizeof(ObjectAddress),
		  object_address_comparator);

	/* Remove dups */
	priorobj = addrs->refs;
	newrefs = 1;
	for (oldref = 1; oldref < addrs->numrefs; oldref++)
	{
		ObjectAddress *thisobj = addrs->refs + oldref;

		if (priorobj->classId == thisobj->classId &&
			priorobj->objectId == thisobj->objectId)
		{
			if (priorobj->objectSubId == thisobj->objectSubId)
				continue;		/* identical, so drop thisobj */

			/*
			 * If we have a whole-object reference and a reference to a part
			 * of the same object, we don't need the whole-object reference
			 * (for example, we don't need to reference both table foo and
			 * column foo.bar).  The whole-object reference will always appear
			 * first in the sorted list.
			 */
			if (priorobj->objectSubId == 0)
			{
				/* replace whole ref with partial */
				priorobj->objectSubId = thisobj->objectSubId;
				continue;
			}
		}
		/* Not identical, so add thisobj to output set */
		priorobj++;
		*priorobj = *thisobj;
		newrefs++;
	}

	addrs->numrefs = newrefs;
}

/*
 * qsort comparator for ObjectAddress items
 */
static int
object_address_comparator(const void *a, const void *b)
{
	const ObjectAddress *obja = (const ObjectAddress *) a;
	const ObjectAddress *objb = (const ObjectAddress *) b;

	if (obja->classId < objb->classId)
		return -1;
	if (obja->classId > objb->classId)
		return 1;
	if (obja->objectId < objb->objectId)
		return -1;
	if (obja->objectId > objb->objectId)
		return 1;

	/*
	 * We sort the subId as an unsigned int so that 0 will come first. See
	 * logic in eliminate_duplicate_dependencies.
	 */
	if ((unsigned int) obja->objectSubId < (unsigned int) objb->objectSubId)
		return -1;
	if ((unsigned int) obja->objectSubId > (unsigned int) objb->objectSubId)
		return 1;
	return 0;
}

/*
 * Routines for handling an expansible array of ObjectAddress items.
 *
 * new_object_addresses: create a new ObjectAddresses array.
 */
ObjectAddresses *
new_object_addresses(void)
{
	ObjectAddresses *addrs;

	addrs = palloc(sizeof(ObjectAddresses));

	addrs->numrefs = 0;
	addrs->maxrefs = 32;
	addrs->refs = (ObjectAddress *)
		palloc(addrs->maxrefs * sizeof(ObjectAddress));
	addrs->extras = NULL;		/* until/unless needed */

	return addrs;
}

/*
 * Add an entry to an ObjectAddresses array.
 *
 * It is convenient to specify the class by ObjectClass rather than directly
 * by catalog OID.
 */
static void
add_object_address(ObjectClass oclass, Oid objectId, int32 subId,
				   ObjectAddresses *addrs)
{
	ObjectAddress *item;

	/* enlarge array if needed */
	if (addrs->numrefs >= addrs->maxrefs)
	{
		addrs->maxrefs *= 2;
		addrs->refs = (ObjectAddress *)
			repalloc(addrs->refs, addrs->maxrefs * sizeof(ObjectAddress));
		Assert(!addrs->extras);
	}
	/* record this item */
	item = addrs->refs + addrs->numrefs;
	item->classId = object_classes[oclass];
	item->objectId = objectId;
	item->objectSubId = subId;
	addrs->numrefs++;
}

/*
 * Add an entry to an ObjectAddresses array.
 *
 * As above, but specify entry exactly.
 */
void
add_exact_object_address(const ObjectAddress *object,
						 ObjectAddresses *addrs)
{
	ObjectAddress *item;

	/* enlarge array if needed */
	if (addrs->numrefs >= addrs->maxrefs)
	{
		addrs->maxrefs *= 2;
		addrs->refs = (ObjectAddress *)
			repalloc(addrs->refs, addrs->maxrefs * sizeof(ObjectAddress));
		Assert(!addrs->extras);
	}
	/* record this item */
	item = addrs->refs + addrs->numrefs;
	*item = *object;
	addrs->numrefs++;
}

/*
 * Add an entry to an ObjectAddresses array.
 *
 * As above, but specify entry exactly and provide some "extra" data too.
 */
static void
add_exact_object_address_extra(const ObjectAddress *object,
							   const ObjectAddressExtra *extra,
							   ObjectAddresses *addrs)
{
	ObjectAddress *item;
	ObjectAddressExtra *itemextra;

	/* allocate extra space if first time */
	if (!addrs->extras)
		addrs->extras = (ObjectAddressExtra *)
			palloc(addrs->maxrefs * sizeof(ObjectAddressExtra));

	/* enlarge array if needed */
	if (addrs->numrefs >= addrs->maxrefs)
	{
		addrs->maxrefs *= 2;
		addrs->refs = (ObjectAddress *)
			repalloc(addrs->refs, addrs->maxrefs * sizeof(ObjectAddress));
		addrs->extras = (ObjectAddressExtra *)
			repalloc(addrs->extras, addrs->maxrefs * sizeof(ObjectAddressExtra));
	}
	/* record this item */
	item = addrs->refs + addrs->numrefs;
	*item = *object;
	itemextra = addrs->extras + addrs->numrefs;
	*itemextra = *extra;
	addrs->numrefs++;
}

/*
 * Test whether an object is present in an ObjectAddresses array.
 *
 * We return "true" if object is a subobject of something in the array, too.
 */
bool
object_address_present(const ObjectAddress *object,
					   const ObjectAddresses *addrs)
{
	int			i;

	for (i = addrs->numrefs - 1; i >= 0; i--)
	{
		const ObjectAddress *thisobj = addrs->refs + i;

		if (object->classId == thisobj->classId &&
			object->objectId == thisobj->objectId)
		{
			if (object->objectSubId == thisobj->objectSubId ||
				thisobj->objectSubId == 0)
				return true;
		}
	}

	return false;
}

/*
 * As above, except that if the object is present then also OR the given
 * flags into its associated extra data (which must exist).
 */
static bool
object_address_present_add_flags(const ObjectAddress *object,
								 int flags,
								 ObjectAddresses *addrs)
{
	int			i;

	for (i = addrs->numrefs - 1; i >= 0; i--)
	{
		ObjectAddress *thisobj = addrs->refs + i;

		if (object->classId == thisobj->classId &&
			object->objectId == thisobj->objectId)
		{
			if (object->objectSubId == thisobj->objectSubId)
			{
				ObjectAddressExtra *thisextra = addrs->extras + i;

				thisextra->flags |= flags;
				return true;
			}
			if (thisobj->objectSubId == 0)
			{
				/*
				 * We get here if we find a need to delete a column after
				 * having already decided to drop its whole table.	Obviously
				 * we no longer need to drop the column.  But don't plaster
				 * its flags on the table.
				 */
				return true;
			}
		}
	}

	return false;
}

/*
 * Similar to above, except we search an ObjectAddressStack.
 */
static bool
stack_address_present_add_flags(const ObjectAddress *object,
								int flags,
								ObjectAddressStack *stack)
{
	ObjectAddressStack *stackptr;

	for (stackptr = stack; stackptr; stackptr = stackptr->next)
	{
		const ObjectAddress *thisobj = stackptr->object;

		if (object->classId == thisobj->classId &&
			object->objectId == thisobj->objectId)
		{
			if (object->objectSubId == thisobj->objectSubId)
			{
				stackptr->flags |= flags;
				return true;
			}

			/*
			 * Could visit column with whole table already on stack; this is
			 * the same case noted in object_address_present_add_flags(), and
			 * as in that case, we don't propagate flags for the component to
			 * the whole object.
			 */
			if (thisobj->objectSubId == 0)
				return true;
		}
	}

	return false;
}

/*
 * Record multiple dependencies from an ObjectAddresses array, after first
 * removing any duplicates.
 */
void
record_object_address_dependencies(const ObjectAddress *depender,
								   ObjectAddresses *referenced,
								   DependencyType behavior)
{
	eliminate_duplicate_dependencies(referenced);
	recordMultipleDependencies(depender,
							   referenced->refs, referenced->numrefs,
							   behavior);
}

int
get_object_addresses_numelements(const ObjectAddresses *addresses)
{
	return addresses->numrefs;
}

ObjectAddress *
get_object_addresses_element(const ObjectAddresses *addresses, int i)
{
	return addresses->refs + i;
}

/*
 * Clean up when done with an ObjectAddresses array.
 */
void
free_object_addresses(ObjectAddresses *addrs)
{
	pfree(addrs->refs);
	if (addrs->extras)
		pfree(addrs->extras);
	pfree(addrs);
}

/*
 * Determine the class of a given object identified by objectAddress.
 *
 * This function is essentially the reverse mapping for the object_classes[]
 * table.  We implement it as a function because the OIDs aren't consecutive.
 */
ObjectClass
getObjectClass(const ObjectAddress *object)
{
	/* only pg_class entries can have nonzero objectSubId */
	if (object->classId != RelationRelationId &&
		object->objectSubId != 0)
		elog(ERROR, "invalid objectSubId 0 for object class %u",
			 object->classId);

	switch (object->classId)
	{
		case RelationRelationId:
			/* caller must check objectSubId */
			return OCLASS_CLASS;

		case ProcedureRelationId:
			return OCLASS_PROC;

		case TypeRelationId:
			return OCLASS_TYPE;

		case CastRelationId:
			return OCLASS_CAST;

		case CollationRelationId:
			return OCLASS_COLLATION;

		case ConstraintRelationId:
			return OCLASS_CONSTRAINT;

		case ConversionRelationId:
			return OCLASS_CONVERSION;

		case AttrDefaultRelationId:
			return OCLASS_DEFAULT;

		case LanguageRelationId:
			return OCLASS_LANGUAGE;

		case LargeObjectRelationId:
			return OCLASS_LARGEOBJECT;

		case OperatorRelationId:
			return OCLASS_OPERATOR;

		case OperatorClassRelationId:
			return OCLASS_OPCLASS;

		case OperatorFamilyRelationId:
			return OCLASS_OPFAMILY;

		case AccessMethodOperatorRelationId:
			return OCLASS_AMOP;

		case AccessMethodProcedureRelationId:
			return OCLASS_AMPROC;

		case RewriteRelationId:
			return OCLASS_REWRITE;

		case TriggerRelationId:
			return OCLASS_TRIGGER;

		case NamespaceRelationId:
			return OCLASS_SCHEMA;

		case TSParserRelationId:
			return OCLASS_TSPARSER;

		case TSDictionaryRelationId:
			return OCLASS_TSDICT;

		case TSTemplateRelationId:
			return OCLASS_TSTEMPLATE;

		case TSConfigRelationId:
			return OCLASS_TSCONFIG;

		case AuthIdRelationId:
			return OCLASS_ROLE;

		case DatabaseRelationId:
			return OCLASS_DATABASE;

		case TableSpaceRelationId:
			return OCLASS_TBLSPACE;

		case ForeignDataWrapperRelationId:
			return OCLASS_FDW;

		case ForeignServerRelationId:
			return OCLASS_FOREIGN_SERVER;

		case UserMappingRelationId:
			return OCLASS_USER_MAPPING;

		case DefaultAclRelationId:
			return OCLASS_DEFACL;

		case ExtensionRelationId:
			return OCLASS_EXTENSION;

		case EventTriggerRelationId:
			return OCLASS_EVENT_TRIGGER;
	}

	/* shouldn't get here */
	elog(ERROR, "unrecognized object class: %u", object->classId);
	return OCLASS_CLASS;		/* keep compiler quiet */
}

/*
 * getObjectDescription: build an object description for messages
 *
 * The result is a palloc'd string.
 */
char *
getObjectDescription(const ObjectAddress *object)
{
	StringInfoData buffer;

	initStringInfo(&buffer);

	switch (getObjectClass(object))
	{
		case OCLASS_CLASS:
			getRelationDescription(&buffer, object->objectId);
			if (object->objectSubId != 0)
				appendStringInfo(&buffer, _(" column %s"),
								 get_relid_attribute_name(object->objectId,
													   object->objectSubId));
			break;

		case OCLASS_PROC:
			appendStringInfo(&buffer, _("function %s"),
							 format_procedure(object->objectId));
			break;

		case OCLASS_TYPE:
			appendStringInfo(&buffer, _("type %s"),
							 format_type_be(object->objectId));
			break;

		case OCLASS_CAST:
			{
				Relation	castDesc;
				ScanKeyData skey[1];
				SysScanDesc rcscan;
				HeapTuple	tup;
				Form_pg_cast castForm;

				castDesc = heap_open(CastRelationId, AccessShareLock);

				ScanKeyInit(&skey[0],
							ObjectIdAttributeNumber,
							BTEqualStrategyNumber, F_OIDEQ,
							ObjectIdGetDatum(object->objectId));

				rcscan = systable_beginscan(castDesc, CastOidIndexId, true,
											SnapshotNow, 1, skey);

				tup = systable_getnext(rcscan);

				if (!HeapTupleIsValid(tup))
					elog(ERROR, "could not find tuple for cast %u",
						 object->objectId);

				castForm = (Form_pg_cast) GETSTRUCT(tup);

				appendStringInfo(&buffer, _("cast from %s to %s"),
								 format_type_be(castForm->castsource),
								 format_type_be(castForm->casttarget));

				systable_endscan(rcscan);
				heap_close(castDesc, AccessShareLock);
				break;
			}

		case OCLASS_COLLATION:
			{
				HeapTuple	collTup;
				Form_pg_collation coll;

				collTup = SearchSysCache1(COLLOID,
										  ObjectIdGetDatum(object->objectId));
				if (!HeapTupleIsValid(collTup))
					elog(ERROR, "cache lookup failed for collation %u",
						 object->objectId);
				coll = (Form_pg_collation) GETSTRUCT(collTup);
				appendStringInfo(&buffer, _("collation %s"),
								 NameStr(coll->collname));
				ReleaseSysCache(collTup);
				break;
			}

		case OCLASS_CONSTRAINT:
			{
				HeapTuple	conTup;
				Form_pg_constraint con;

				conTup = SearchSysCache1(CONSTROID,
										 ObjectIdGetDatum(object->objectId));
				if (!HeapTupleIsValid(conTup))
					elog(ERROR, "cache lookup failed for constraint %u",
						 object->objectId);
				con = (Form_pg_constraint) GETSTRUCT(conTup);

				if (OidIsValid(con->conrelid))
				{
					StringInfoData rel;

					initStringInfo(&rel);
					getRelationDescription(&rel, con->conrelid);
					appendStringInfo(&buffer, _("constraint %s on %s"),
									 NameStr(con->conname), rel.data);
					pfree(rel.data);
				}
				else
				{
					appendStringInfo(&buffer, _("constraint %s"),
									 NameStr(con->conname));
				}

				ReleaseSysCache(conTup);
				break;
			}

		case OCLASS_CONVERSION:
			{
				HeapTuple	conTup;

				conTup = SearchSysCache1(CONVOID,
										 ObjectIdGetDatum(object->objectId));
				if (!HeapTupleIsValid(conTup))
					elog(ERROR, "cache lookup failed for conversion %u",
						 object->objectId);
				appendStringInfo(&buffer, _("conversion %s"),
				 NameStr(((Form_pg_conversion) GETSTRUCT(conTup))->conname));
				ReleaseSysCache(conTup);
				break;
			}

		case OCLASS_DEFAULT:
			{
				Relation	attrdefDesc;
				ScanKeyData skey[1];
				SysScanDesc adscan;
				HeapTuple	tup;
				Form_pg_attrdef attrdef;
				ObjectAddress colobject;

				attrdefDesc = heap_open(AttrDefaultRelationId, AccessShareLock);

				ScanKeyInit(&skey[0],
							ObjectIdAttributeNumber,
							BTEqualStrategyNumber, F_OIDEQ,
							ObjectIdGetDatum(object->objectId));

				adscan = systable_beginscan(attrdefDesc, AttrDefaultOidIndexId,
											true, SnapshotNow, 1, skey);

				tup = systable_getnext(adscan);

				if (!HeapTupleIsValid(tup))
					elog(ERROR, "could not find tuple for attrdef %u",
						 object->objectId);

				attrdef = (Form_pg_attrdef) GETSTRUCT(tup);

				colobject.classId = RelationRelationId;
				colobject.objectId = attrdef->adrelid;
				colobject.objectSubId = attrdef->adnum;

				appendStringInfo(&buffer, _("default for %s"),
								 getObjectDescription(&colobject));

				systable_endscan(adscan);
				heap_close(attrdefDesc, AccessShareLock);
				break;
			}

		case OCLASS_LANGUAGE:
			{
				HeapTuple	langTup;

				langTup = SearchSysCache1(LANGOID,
										  ObjectIdGetDatum(object->objectId));
				if (!HeapTupleIsValid(langTup))
					elog(ERROR, "cache lookup failed for language %u",
						 object->objectId);
				appendStringInfo(&buffer, _("language %s"),
				  NameStr(((Form_pg_language) GETSTRUCT(langTup))->lanname));
				ReleaseSysCache(langTup);
				break;
			}
		case OCLASS_LARGEOBJECT:
			appendStringInfo(&buffer, _("large object %u"),
							 object->objectId);
			break;

		case OCLASS_OPERATOR:
			appendStringInfo(&buffer, _("operator %s"),
							 format_operator(object->objectId));
			break;

		case OCLASS_OPCLASS:
			{
				HeapTuple	opcTup;
				Form_pg_opclass opcForm;
				HeapTuple	amTup;
				Form_pg_am	amForm;
				char	   *nspname;

				opcTup = SearchSysCache1(CLAOID,
										 ObjectIdGetDatum(object->objectId));
				if (!HeapTupleIsValid(opcTup))
					elog(ERROR, "cache lookup failed for opclass %u",
						 object->objectId);
				opcForm = (Form_pg_opclass) GETSTRUCT(opcTup);

				amTup = SearchSysCache1(AMOID,
										ObjectIdGetDatum(opcForm->opcmethod));
				if (!HeapTupleIsValid(amTup))
					elog(ERROR, "cache lookup failed for access method %u",
						 opcForm->opcmethod);
				amForm = (Form_pg_am) GETSTRUCT(amTup);

				/* Qualify the name if not visible in search path */
				if (OpclassIsVisible(object->objectId))
					nspname = NULL;
				else
					nspname = get_namespace_name(opcForm->opcnamespace);

				appendStringInfo(&buffer, _("operator class %s for access method %s"),
								 quote_qualified_identifier(nspname,
												  NameStr(opcForm->opcname)),
								 NameStr(amForm->amname));

				ReleaseSysCache(amTup);
				ReleaseSysCache(opcTup);
				break;
			}

		case OCLASS_OPFAMILY:
			getOpFamilyDescription(&buffer, object->objectId);
			break;

		case OCLASS_AMOP:
			{
				Relation	amopDesc;
				ScanKeyData skey[1];
				SysScanDesc amscan;
				HeapTuple	tup;
				Form_pg_amop amopForm;
				StringInfoData opfam;

				amopDesc = heap_open(AccessMethodOperatorRelationId,
									 AccessShareLock);

				ScanKeyInit(&skey[0],
							ObjectIdAttributeNumber,
							BTEqualStrategyNumber, F_OIDEQ,
							ObjectIdGetDatum(object->objectId));

				amscan = systable_beginscan(amopDesc, AccessMethodOperatorOidIndexId, true,
											SnapshotNow, 1, skey);

				tup = systable_getnext(amscan);

				if (!HeapTupleIsValid(tup))
					elog(ERROR, "could not find tuple for amop entry %u",
						 object->objectId);

				amopForm = (Form_pg_amop) GETSTRUCT(tup);

				initStringInfo(&opfam);
				getOpFamilyDescription(&opfam, amopForm->amopfamily);

				/*------
				   translator: %d is the operator strategy (a number), the
				   first two %s's are data type names, the third %s is the
				   description of the operator family, and the last %s is the
				   textual form of the operator with arguments.  */
				appendStringInfo(&buffer, _("operator %d (%s, %s) of %s: %s"),
								 amopForm->amopstrategy,
								 format_type_be(amopForm->amoplefttype),
								 format_type_be(amopForm->amoprighttype),
								 opfam.data,
								 format_operator(amopForm->amopopr));

				pfree(opfam.data);

				systable_endscan(amscan);
				heap_close(amopDesc, AccessShareLock);
				break;
			}

		case OCLASS_AMPROC:
			{
				Relation	amprocDesc;
				ScanKeyData skey[1];
				SysScanDesc amscan;
				HeapTuple	tup;
				Form_pg_amproc amprocForm;
				StringInfoData opfam;

				amprocDesc = heap_open(AccessMethodProcedureRelationId,
									   AccessShareLock);

				ScanKeyInit(&skey[0],
							ObjectIdAttributeNumber,
							BTEqualStrategyNumber, F_OIDEQ,
							ObjectIdGetDatum(object->objectId));

				amscan = systable_beginscan(amprocDesc, AccessMethodProcedureOidIndexId, true,
											SnapshotNow, 1, skey);

				tup = systable_getnext(amscan);

				if (!HeapTupleIsValid(tup))
					elog(ERROR, "could not find tuple for amproc entry %u",
						 object->objectId);

				amprocForm = (Form_pg_amproc) GETSTRUCT(tup);

				initStringInfo(&opfam);
				getOpFamilyDescription(&opfam, amprocForm->amprocfamily);

				/*------
				   translator: %d is the function number, the first two %s's
				   are data type names, the third %s is the description of the
				   operator family, and the last %s is the textual form of the
				   function with arguments.  */
				appendStringInfo(&buffer, _("function %d (%s, %s) of %s: %s"),
								 amprocForm->amprocnum,
								 format_type_be(amprocForm->amproclefttype),
								 format_type_be(amprocForm->amprocrighttype),
								 opfam.data,
								 format_procedure(amprocForm->amproc));

				pfree(opfam.data);

				systable_endscan(amscan);
				heap_close(amprocDesc, AccessShareLock);
				break;
			}

		case OCLASS_REWRITE:
			{
				Relation	ruleDesc;
				ScanKeyData skey[1];
				SysScanDesc rcscan;
				HeapTuple	tup;
				Form_pg_rewrite rule;

				ruleDesc = heap_open(RewriteRelationId, AccessShareLock);

				ScanKeyInit(&skey[0],
							ObjectIdAttributeNumber,
							BTEqualStrategyNumber, F_OIDEQ,
							ObjectIdGetDatum(object->objectId));

				rcscan = systable_beginscan(ruleDesc, RewriteOidIndexId, true,
											SnapshotNow, 1, skey);

				tup = systable_getnext(rcscan);

				if (!HeapTupleIsValid(tup))
					elog(ERROR, "could not find tuple for rule %u",
						 object->objectId);

				rule = (Form_pg_rewrite) GETSTRUCT(tup);

				appendStringInfo(&buffer, _("rule %s on "),
								 NameStr(rule->rulename));
				getRelationDescription(&buffer, rule->ev_class);

				systable_endscan(rcscan);
				heap_close(ruleDesc, AccessShareLock);
				break;
			}

		case OCLASS_TRIGGER:
			{
				Relation	trigDesc;
				ScanKeyData skey[1];
				SysScanDesc tgscan;
				HeapTuple	tup;
				Form_pg_trigger trig;

				trigDesc = heap_open(TriggerRelationId, AccessShareLock);

				ScanKeyInit(&skey[0],
							ObjectIdAttributeNumber,
							BTEqualStrategyNumber, F_OIDEQ,
							ObjectIdGetDatum(object->objectId));

				tgscan = systable_beginscan(trigDesc, TriggerOidIndexId, true,
											SnapshotNow, 1, skey);

				tup = systable_getnext(tgscan);

				if (!HeapTupleIsValid(tup))
					elog(ERROR, "could not find tuple for trigger %u",
						 object->objectId);

				trig = (Form_pg_trigger) GETSTRUCT(tup);

				appendStringInfo(&buffer, _("trigger %s on "),
								 NameStr(trig->tgname));
				getRelationDescription(&buffer, trig->tgrelid);

				systable_endscan(tgscan);
				heap_close(trigDesc, AccessShareLock);
				break;
			}

		case OCLASS_SCHEMA:
			{
				char	   *nspname;

				nspname = get_namespace_name(object->objectId);
				if (!nspname)
					elog(ERROR, "cache lookup failed for namespace %u",
						 object->objectId);
				appendStringInfo(&buffer, _("schema %s"), nspname);
				break;
			}

		case OCLASS_TSPARSER:
			{
				HeapTuple	tup;

				tup = SearchSysCache1(TSPARSEROID,
									  ObjectIdGetDatum(object->objectId));
				if (!HeapTupleIsValid(tup))
					elog(ERROR, "cache lookup failed for text search parser %u",
						 object->objectId);
				appendStringInfo(&buffer, _("text search parser %s"),
					 NameStr(((Form_pg_ts_parser) GETSTRUCT(tup))->prsname));
				ReleaseSysCache(tup);
				break;
			}

		case OCLASS_TSDICT:
			{
				HeapTuple	tup;

				tup = SearchSysCache1(TSDICTOID,
									  ObjectIdGetDatum(object->objectId));
				if (!HeapTupleIsValid(tup))
					elog(ERROR, "cache lookup failed for text search dictionary %u",
						 object->objectId);
				appendStringInfo(&buffer, _("text search dictionary %s"),
					  NameStr(((Form_pg_ts_dict) GETSTRUCT(tup))->dictname));
				ReleaseSysCache(tup);
				break;
			}

		case OCLASS_TSTEMPLATE:
			{
				HeapTuple	tup;

				tup = SearchSysCache1(TSTEMPLATEOID,
									  ObjectIdGetDatum(object->objectId));
				if (!HeapTupleIsValid(tup))
					elog(ERROR, "cache lookup failed for text search template %u",
						 object->objectId);
				appendStringInfo(&buffer, _("text search template %s"),
				  NameStr(((Form_pg_ts_template) GETSTRUCT(tup))->tmplname));
				ReleaseSysCache(tup);
				break;
			}

		case OCLASS_TSCONFIG:
			{
				HeapTuple	tup;

				tup = SearchSysCache1(TSCONFIGOID,
									  ObjectIdGetDatum(object->objectId));
				if (!HeapTupleIsValid(tup))
					elog(ERROR, "cache lookup failed for text search configuration %u",
						 object->objectId);
				appendStringInfo(&buffer, _("text search configuration %s"),
					 NameStr(((Form_pg_ts_config) GETSTRUCT(tup))->cfgname));
				ReleaseSysCache(tup);
				break;
			}

		case OCLASS_ROLE:
			{
				appendStringInfo(&buffer, _("role %s"),
								 GetUserNameFromId(object->objectId));
				break;
			}

		case OCLASS_DATABASE:
			{
				char	   *datname;

				datname = get_database_name(object->objectId);
				if (!datname)
					elog(ERROR, "cache lookup failed for database %u",
						 object->objectId);
				appendStringInfo(&buffer, _("database %s"), datname);
				break;
			}

		case OCLASS_TBLSPACE:
			{
				char	   *tblspace;

				tblspace = get_tablespace_name(object->objectId);
				if (!tblspace)
					elog(ERROR, "cache lookup failed for tablespace %u",
						 object->objectId);
				appendStringInfo(&buffer, _("tablespace %s"), tblspace);
				break;
			}

		case OCLASS_FDW:
			{
				ForeignDataWrapper *fdw;

				fdw = GetForeignDataWrapper(object->objectId);
				appendStringInfo(&buffer, _("foreign-data wrapper %s"), fdw->fdwname);
				break;
			}

		case OCLASS_FOREIGN_SERVER:
			{
				ForeignServer *srv;

				srv = GetForeignServer(object->objectId);
				appendStringInfo(&buffer, _("server %s"), srv->servername);
				break;
			}

		case OCLASS_USER_MAPPING:
			{
				HeapTuple	tup;
				Oid			useid;
				char	   *usename;

				tup = SearchSysCache1(USERMAPPINGOID,
									  ObjectIdGetDatum(object->objectId));
				if (!HeapTupleIsValid(tup))
					elog(ERROR, "cache lookup failed for user mapping %u",
						 object->objectId);

				useid = ((Form_pg_user_mapping) GETSTRUCT(tup))->umuser;

				ReleaseSysCache(tup);

				if (OidIsValid(useid))
					usename = GetUserNameFromId(useid);
				else
					usename = "public";

				appendStringInfo(&buffer, _("user mapping for %s"), usename);
				break;
			}

		case OCLASS_DEFACL:
			{
				Relation	defaclrel;
				ScanKeyData skey[1];
				SysScanDesc rcscan;
				HeapTuple	tup;
				Form_pg_default_acl defacl;

				defaclrel = heap_open(DefaultAclRelationId, AccessShareLock);

				ScanKeyInit(&skey[0],
							ObjectIdAttributeNumber,
							BTEqualStrategyNumber, F_OIDEQ,
							ObjectIdGetDatum(object->objectId));

				rcscan = systable_beginscan(defaclrel, DefaultAclOidIndexId,
											true, SnapshotNow, 1, skey);

				tup = systable_getnext(rcscan);

				if (!HeapTupleIsValid(tup))
					elog(ERROR, "could not find tuple for default ACL %u",
						 object->objectId);

				defacl = (Form_pg_default_acl) GETSTRUCT(tup);

				switch (defacl->defaclobjtype)
				{
					case DEFACLOBJ_RELATION:
						appendStringInfo(&buffer,
										 _("default privileges on new relations belonging to role %s"),
									  GetUserNameFromId(defacl->defaclrole));
						break;
					case DEFACLOBJ_SEQUENCE:
						appendStringInfo(&buffer,
										 _("default privileges on new sequences belonging to role %s"),
									  GetUserNameFromId(defacl->defaclrole));
						break;
					case DEFACLOBJ_FUNCTION:
						appendStringInfo(&buffer,
										 _("default privileges on new functions belonging to role %s"),
									  GetUserNameFromId(defacl->defaclrole));
						break;
					case DEFACLOBJ_TYPE:
						appendStringInfo(&buffer,
										 _("default privileges on new types belonging to role %s"),
									  GetUserNameFromId(defacl->defaclrole));
						break;
					default:
						/* shouldn't get here */
						appendStringInfo(&buffer,
								_("default privileges belonging to role %s"),
									  GetUserNameFromId(defacl->defaclrole));
						break;
				}

				if (OidIsValid(defacl->defaclnamespace))
				{
					appendStringInfo(&buffer,
									 _(" in schema %s"),
								get_namespace_name(defacl->defaclnamespace));
				}

				systable_endscan(rcscan);
				heap_close(defaclrel, AccessShareLock);
				break;
			}

		case OCLASS_EXTENSION:
			{
				char	   *extname;

				extname = get_extension_name(object->objectId);
				if (!extname)
					elog(ERROR, "cache lookup failed for extension %u",
						 object->objectId);
				appendStringInfo(&buffer, _("extension %s"), extname);
				break;
			}

        case OCLASS_EVENT_TRIGGER:
			{
				HeapTuple	tup;

				tup = SearchSysCache1(EVENTTRIGGEROID,
									  ObjectIdGetDatum(object->objectId));
				if (!HeapTupleIsValid(tup))
					elog(ERROR, "cache lookup failed for event trigger %u",
						 object->objectId);
				appendStringInfo(&buffer, _("event trigger %s"),
					 NameStr(((Form_pg_event_trigger) GETSTRUCT(tup))->evtname));
				ReleaseSysCache(tup);
				break;
			}

		default:
			appendStringInfo(&buffer, "unrecognized object %u %u %d",
							 object->classId,
							 object->objectId,
							 object->objectSubId);
			break;
	}

	return buffer.data;
}

/*
 * getObjectDescriptionOids: as above, except the object is specified by Oids
 */
char *
getObjectDescriptionOids(Oid classid, Oid objid)
{
	ObjectAddress address;

	address.classId = classid;
	address.objectId = objid;
	address.objectSubId = 0;

	return getObjectDescription(&address);
}

/*
 * subroutine for getObjectDescription: describe a relation
 */
static void
getRelationDescription(StringInfo buffer, Oid relid)
{
	HeapTuple	relTup;
	Form_pg_class relForm;
	char	   *nspname;
	char	   *relname;

	relTup = SearchSysCache1(RELOID,
							 ObjectIdGetDatum(relid));
	if (!HeapTupleIsValid(relTup))
		elog(ERROR, "cache lookup failed for relation %u", relid);
	relForm = (Form_pg_class) GETSTRUCT(relTup);

	/* Qualify the name if not visible in search path */
	if (RelationIsVisible(relid))
		nspname = NULL;
	else
		nspname = get_namespace_name(relForm->relnamespace);

	relname = quote_qualified_identifier(nspname, NameStr(relForm->relname));

	switch (relForm->relkind)
	{
		case RELKIND_RELATION:
			appendStringInfo(buffer, _("table %s"),
							 relname);
			break;
		case RELKIND_INDEX:
			appendStringInfo(buffer, _("index %s"),
							 relname);
			break;
		case RELKIND_SEQUENCE:
			appendStringInfo(buffer, _("sequence %s"),
							 relname);
			break;
		case RELKIND_TOASTVALUE:
			appendStringInfo(buffer, _("toast table %s"),
							 relname);
			break;
		case RELKIND_VIEW:
			appendStringInfo(buffer, _("view %s"),
							 relname);
			break;
		case RELKIND_COMPOSITE_TYPE:
			appendStringInfo(buffer, _("composite type %s"),
							 relname);
			break;
		case RELKIND_FOREIGN_TABLE:
			appendStringInfo(buffer, _("foreign table %s"),
							 relname);
			break;
		default:
			/* shouldn't get here */
			appendStringInfo(buffer, _("relation %s"),
							 relname);
			break;
	}

	ReleaseSysCache(relTup);
}

/*
 * subroutine for getObjectDescription: describe an operator family
 */
static void
getOpFamilyDescription(StringInfo buffer, Oid opfid)
{
	HeapTuple	opfTup;
	Form_pg_opfamily opfForm;
	HeapTuple	amTup;
	Form_pg_am	amForm;
	char	   *nspname;

	opfTup = SearchSysCache1(OPFAMILYOID, ObjectIdGetDatum(opfid));
	if (!HeapTupleIsValid(opfTup))
		elog(ERROR, "cache lookup failed for opfamily %u", opfid);
	opfForm = (Form_pg_opfamily) GETSTRUCT(opfTup);

	amTup = SearchSysCache1(AMOID, ObjectIdGetDatum(opfForm->opfmethod));
	if (!HeapTupleIsValid(amTup))
		elog(ERROR, "cache lookup failed for access method %u",
			 opfForm->opfmethod);
	amForm = (Form_pg_am) GETSTRUCT(amTup);

	/* Qualify the name if not visible in search path */
	if (OpfamilyIsVisible(opfid))
		nspname = NULL;
	else
		nspname = get_namespace_name(opfForm->opfnamespace);

	appendStringInfo(buffer, _("operator family %s for access method %s"),
					 quote_qualified_identifier(nspname,
												NameStr(opfForm->opfname)),
					 NameStr(amForm->amname));

	ReleaseSysCache(amTup);
	ReleaseSysCache(opfTup);
}

/*
 * SQL-level callable version of getObjectDescription
 */
Datum
pg_describe_object(PG_FUNCTION_ARGS)
{
	Oid			classid = PG_GETARG_OID(0);
	Oid			objid = PG_GETARG_OID(1);
	int32		subobjid = PG_GETARG_INT32(2);
	char	   *description = NULL;
	ObjectAddress address;

	/* for "pinned" items in pg_depend, return null */
	if (!OidIsValid(classid) && !OidIsValid(objid))
		PG_RETURN_NULL();

	address.classId = classid;
	address.objectId = objid;
	address.objectSubId = subobjid;

	description = getObjectDescription(&address);
	PG_RETURN_TEXT_P(cstring_to_text(description));
}<|MERGE_RESOLUTION|>--- conflicted
+++ resolved
@@ -316,20 +316,12 @@
 	 */
 	for (i = 0; i < targetObjects->numrefs; i++)
 	{
-<<<<<<< HEAD
-		ObjectAddress *thisobj = targetObjects->refs + i;
-		ObjectClass class = getObjectClass(thisobj);
-
-		if (EventTriggerSQLDropInProgress &&
-			EventTriggerSupportsObjectType(class))
-=======
 		ObjectAddress  *thisobj;
 
 		thisobj = targetObjects->refs + i;
 
 		if (EventTriggerSQLDropInProgress &&
 			EventTriggerSupportsObjectType(getObjectClass(thisobj)))
->>>>>>> 761579e1
 		{
 			add_exact_object_address(thisobj, EventTriggerSQLDropList);
 		}
