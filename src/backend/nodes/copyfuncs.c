--- conflicted
+++ resolved
@@ -3451,7 +3451,6 @@
 	return newnode;
 }
 
-<<<<<<< HEAD
 static DropPropertyStmt *
 _copyDropPropertyStmt(DropPropertyStmt *from)
 {
@@ -3504,8 +3503,6 @@
 	return newnode;
 }
 
-=======
->>>>>>> ed0b409d
 static CreatePLangStmt *
 _copyCreatePLangStmt(CreatePLangStmt *from)
 {
@@ -4358,7 +4355,6 @@
 		case T_CreateTrigStmt:
 			retval = _copyCreateTrigStmt(from);
 			break;
-<<<<<<< HEAD
 		case T_DropPropertyStmt:
 			retval = _copyDropPropertyStmt(from);
 			break;
@@ -4371,8 +4367,6 @@
 		case T_AlterCmdTrigStmt:
 			retval = _copyAlterCmdTrigStmt(from);
 			break;
-=======
->>>>>>> ed0b409d
 		case T_CreatePLangStmt:
 			retval = _copyCreatePLangStmt(from);
 			break;
