--- conflicted
+++ resolved
@@ -1944,8 +1944,7 @@
  *****************************************************************************/
 
 static void
-<<<<<<< HEAD
-_outInsertStmt(StringInfo str, InsertStmt *node)
+_outInsertStmt(StringInfo str, const InsertStmt *node)
 {
 	WRITE_NODE_TYPE("INSERTSTMT");
 
@@ -1957,7 +1956,7 @@
 }
 
 static void
-_outDeleteStmt(StringInfo str, DeleteStmt *node)
+_outDeleteStmt(StringInfo str, const DeleteStmt *node)
 {
 	WRITE_NODE_TYPE("DELETESTMT");
 
@@ -1969,7 +1968,7 @@
 }
 
 static void
-_outUpdateStmt(StringInfo str, UpdateStmt *node)
+_outUpdateStmt(StringInfo str, const UpdateStmt *node)
 {
 	WRITE_NODE_TYPE("UPDATESTMT");
 
@@ -1982,7 +1981,7 @@
 }
 
 static void
-_outAlterTableStmt(StringInfo str, AlterTableStmt *node)
+_outAlterTableStmt(StringInfo str, const AlterTableStmt *node)
 {
 	WRITE_NODE_TYPE("ALTERTABLESTMT");
 
@@ -1992,7 +1991,7 @@
 }
 
 static void
-_outAlterTableCmd(StringInfo str, AlterTableCmd *node)
+_outAlterTableCmd(StringInfo str, const AlterTableCmd *node)
 {
 	WRITE_NODE_TYPE("ALTERTABLECMD");
 
@@ -2004,7 +2003,7 @@
 }
 
 static void
-_outAlterDomainStmt(StringInfo str, AlterDomainStmt *node)
+_outAlterDomainStmt(StringInfo str, const AlterDomainStmt *node)
 {
 	WRITE_NODE_TYPE("ALTERDOMAINSTMT");
 
@@ -2016,7 +2015,7 @@
 }
 
 static void
-_outGrantStmt(StringInfo str, GrantStmt *node)
+_outGrantStmt(StringInfo str, const GrantStmt *node)
 {
 	WRITE_NODE_TYPE("GRANTSTMT");
 
@@ -2031,7 +2030,7 @@
 }
 
 static void
-_outGrantRoleStmt(StringInfo str, GrantRoleStmt *node)
+_outGrantRoleStmt(StringInfo str, const GrantRoleStmt *node)
 {
 	WRITE_NODE_TYPE("GRANTROLESTMT");
 
@@ -2044,7 +2043,7 @@
 }
 
 static void
-_outAlterDefaultPrivilegesStmt(StringInfo str, AlterDefaultPrivilegesStmt *node)
+_outAlterDefaultPrivilegesStmt(StringInfo str, const AlterDefaultPrivilegesStmt *node)
 {
 	WRITE_NODE_TYPE("ALTERDEFAULTPRIVILEGESSTMT");
 
@@ -2053,7 +2052,7 @@
 }
 
 static void
-_outClusterStmt(StringInfo str, ClusterStmt *node)
+_outClusterStmt(StringInfo str, const ClusterStmt *node)
 {
 	WRITE_NODE_TYPE("CLUSTERSTMT");
 
@@ -2063,7 +2062,7 @@
 }
 
 static void
-_outCopyStmt(StringInfo str, CopyStmt *node)
+_outCopyStmt(StringInfo str, const CopyStmt *node)
 {
 	WRITE_NODE_TYPE("COPYSTMT");
 
@@ -2076,10 +2075,7 @@
 }
 
 static void
-_outCreateStmt(StringInfo str, CreateStmt *node)
-=======
 _outCreateStmt(StringInfo str, const CreateStmt *node)
->>>>>>> 8409b604
 {
 	WRITE_NODE_TYPE("CREATESTMT");
 
@@ -2095,8 +2091,7 @@
 }
 
 static void
-<<<<<<< HEAD
-_outDefineStmt(StringInfo str, DefineStmt *node)
+_outDefineStmt(StringInfo str, const DefineStmt *node)
 {
 	WRITE_NODE_TYPE("DEFINESTMT");
 
@@ -2108,7 +2103,7 @@
 }
 
 static void
-_outAlterTSConfigurationStmt(StringInfo str, AlterTSConfigurationStmt *node)
+_outAlterTSConfigurationStmt(StringInfo str, const AlterTSConfigurationStmt *node)
 {
 	WRITE_NODE_TYPE("ALTERTSCONFIGURATIONSTMT");
 
@@ -2121,10 +2116,7 @@
 }
 
 static void
-_outCreateForeignTableStmt(StringInfo str, CreateForeignTableStmt *node)
-=======
 _outCreateForeignTableStmt(StringInfo str, const CreateForeignTableStmt *node)
->>>>>>> 8409b604
 {
 	WRITE_NODE_TYPE("CREATEFOREIGNTABLESTMT");
 
@@ -2135,8 +2127,7 @@
 }
 
 static void
-<<<<<<< HEAD
-_outDropStmt(StringInfo str, DropStmt *node)
+_outDropStmt(StringInfo str, const DropStmt *node)
 {
 	WRITE_NODE_TYPE("DROPSTMT");
 
@@ -2147,7 +2138,7 @@
 }
 
 static void
-_outCommentStmt(StringInfo str, CommentStmt *node)
+_outCommentStmt(StringInfo str, const CommentStmt *node)
 {
 	WRITE_NODE_TYPE("COMMENTSTMT");
 
@@ -2158,10 +2149,7 @@
 }
 
 static void
-_outIndexStmt(StringInfo str, IndexStmt *node)
-=======
 _outIndexStmt(StringInfo str, const IndexStmt *node)
->>>>>>> 8409b604
 {
 	WRITE_NODE_TYPE("INDEXSTMT");
 
@@ -2184,8 +2172,7 @@
 }
 
 static void
-<<<<<<< HEAD
-_outCreateFunctionStmt(StringInfo str, CreateFunctionStmt *node)
+_outCreateFunctionStmt(StringInfo str, const CreateFunctionStmt *node)
 {
 	WRITE_NODE_TYPE("CREATEFUNCTIONSTMT");
 
@@ -2198,7 +2185,7 @@
 }
 
 static void
-_outRuleStmt(StringInfo str, RuleStmt *node)
+_outRuleStmt(StringInfo str, const RuleStmt *node)
 {
 	WRITE_NODE_TYPE("RULESTMT");
 
@@ -2212,10 +2199,7 @@
 }
 
 static void
-_outNotifyStmt(StringInfo str, NotifyStmt *node)
-=======
 _outNotifyStmt(StringInfo str, const NotifyStmt *node)
->>>>>>> 8409b604
 {
 	WRITE_NODE_TYPE("NOTIFY");
 
@@ -2224,8 +2208,7 @@
 }
 
 static void
-<<<<<<< HEAD
-_outViewStmt(StringInfo str, ViewStmt *node)
+_outViewStmt(StringInfo str, const ViewStmt *node)
 {
 	WRITE_NODE_TYPE("VIEWSTMT");
 
@@ -2236,7 +2219,7 @@
 }
 
 static void
-_outCreateDomainStmt(StringInfo str, CreateDomainStmt *node)
+_outCreateDomainStmt(StringInfo str, const CreateDomainStmt *node)
 {
 	WRITE_NODE_TYPE("CREATECONVERSIONSTMT");
 
@@ -2247,7 +2230,7 @@
 }
 
 static void
-_outCreatedbStmt(StringInfo str, CreatedbStmt *node)
+_outCreatedbStmt(StringInfo str, const CreatedbStmt *node)
 {
 	WRITE_NODE_TYPE("CREATEDBSTMT");
 
@@ -2256,7 +2239,7 @@
 }
 
 static void
-_outVacuumStmt(StringInfo str, VacuumStmt *node)
+_outVacuumStmt(StringInfo str, const VacuumStmt *node)
 {
 	WRITE_NODE_TYPE("VACUUMSTMT");
 
@@ -2268,7 +2251,7 @@
 }
 
 static void
-_outVariableSetStmt(StringInfo str, VariableSetStmt *node)
+_outVariableSetStmt(StringInfo str, const VariableSetStmt *node)
 {
 	WRITE_NODE_TYPE("VARIABLESETSTMT");
 
@@ -2279,7 +2262,7 @@
 }
 
 static void
-_outCreatePLangStmt(StringInfo str, CreatePLangStmt *node)
+_outCreatePLangStmt(StringInfo str, const CreatePLangStmt *node)
 {
 	WRITE_NODE_TYPE("CREATESPLANGSTMT");
 
@@ -2292,7 +2275,7 @@
 }
 
 static void
-_outCreateSchemaStmt(StringInfo str, CreateSchemaStmt *node)
+_outCreateSchemaStmt(StringInfo str, const CreateSchemaStmt *node)
 {
 	WRITE_NODE_TYPE("CREATESCHEMASTMT");
 
@@ -2302,7 +2285,7 @@
 }
 
 static void
-_outCreateConversionStmt(StringInfo str, CreateConversionStmt *node)
+_outCreateConversionStmt(StringInfo str, const CreateConversionStmt *node)
 {
 	WRITE_NODE_TYPE("CREATECONVERSIONSTMT");
 
@@ -2314,10 +2297,7 @@
 }
 
 static void
-_outDeclareCursorStmt(StringInfo str, DeclareCursorStmt *node)
-=======
 _outDeclareCursorStmt(StringInfo str, const DeclareCursorStmt *node)
->>>>>>> 8409b604
 {
 	WRITE_NODE_TYPE("DECLARECURSOR");
 
@@ -2378,8 +2358,7 @@
 }
 
 static void
-<<<<<<< HEAD
-_outPrivGrantee(StringInfo str, PrivGrantee *node)
+_outPrivGrantee(StringInfo str, const PrivGrantee *node)
 {
 	WRITE_NODE_TYPE("PRIVGRANTEE");
 
@@ -2387,7 +2366,7 @@
 }
 
 static void
-_outAccessPriv(StringInfo str, AccessPriv *node)
+_outAccessPriv(StringInfo str, const AccessPriv *node)
 {
 	WRITE_NODE_TYPE("ACCESSPRIV");
 
@@ -2396,10 +2375,7 @@
 }
 
 static void
-_outInhRelation(StringInfo str, InhRelation *node)
-=======
 _outInhRelation(StringInfo str, const InhRelation *node)
->>>>>>> 8409b604
 {
 	WRITE_NODE_TYPE("INHRELATION");
 
@@ -2429,8 +2405,7 @@
 }
 
 static void
-<<<<<<< HEAD
-_outCreateExtensionStmt(StringInfo str, CreateExtensionStmt *node)
+_outCreateExtensionStmt(StringInfo str, const CreateExtensionStmt *node)
 {
 	WRITE_NODE_TYPE("CREATEEXTENSIONSTMT");
 
@@ -2440,10 +2415,7 @@
 }
 
 static void
-_outColumnDef(StringInfo str, ColumnDef *node)
-=======
 _outColumnDef(StringInfo str, const ColumnDef *node)
->>>>>>> 8409b604
 {
 	WRITE_NODE_TYPE("COLUMNDEF");
 
@@ -2600,8 +2572,7 @@
 }
 
 static void
-<<<<<<< HEAD
-_outFunctionParameter(StringInfo str, FunctionParameter *node)
+_outFunctionParameter(StringInfo str, const FunctionParameter *node)
 {
 	WRITE_NODE_TYPE("FUNCTIONPARAMETER");
 
@@ -2612,10 +2583,7 @@
 }
 
 static void
-_outRowMarkClause(StringInfo str, RowMarkClause *node)
-=======
 _outRowMarkClause(StringInfo str, const RowMarkClause *node)
->>>>>>> 8409b604
 {
 	WRITE_NODE_TYPE("ROWMARKCLAUSE");
 
@@ -2722,8 +2690,7 @@
 }
 
 static void
-<<<<<<< HEAD
-_outAlterCmdTrigStmt(StringInfo str, AlterCmdTrigStmt *node)
+_outAlterCmdTrigStmt(StringInfo str, const AlterCmdTrigStmt *node)
 {
 	WRITE_NODE_TYPE("ALTERCMDTRIGSTMT");
 
@@ -2733,10 +2700,7 @@
 }
 
 static void
-_outAExpr(StringInfo str, A_Expr *node)
-=======
 _outAExpr(StringInfo str, const A_Expr *node)
->>>>>>> 8409b604
 {
 	WRITE_NODE_TYPE("AEXPR");
 
