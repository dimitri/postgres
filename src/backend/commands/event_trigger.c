/*-------------------------------------------------------------------------
 *
 * event_trigger.c
 *	  PostgreSQL EVENT TRIGGER support code.
 *
 * Portions Copyright (c) 1996-2013, PostgreSQL Global Development Group
 * Portions Copyright (c) 1994, Regents of the University of California
 *
 * IDENTIFICATION
 *	  src/backend/commands/event_trigger.c
 *
 *-------------------------------------------------------------------------
 */
#include "postgres.h"

#include "access/htup_details.h"
#include "access/xact.h"
#include "catalog/dependency.h"
#include "catalog/indexing.h"
#include "catalog/objectaccess.h"
#include "catalog/pg_event_trigger.h"
#include "catalog/pg_proc.h"
#include "catalog/pg_trigger.h"
#include "catalog/pg_type.h"
#include "commands/dbcommands.h"
#include "commands/event_trigger.h"
#include "commands/trigger.h"
#include "funcapi.h"
#include "parser/parse_func.h"
#include "pgstat.h"
#include "miscadmin.h"
#include "utils/acl.h"
#include "utils/builtins.h"
#include "utils/evtcache.h"
#include "utils/fmgroids.h"
#include "utils/lsyscache.h"
#include "utils/memutils.h"
#include "utils/rel.h"
#include "utils/tqual.h"
#include "utils/syscache.h"
#include "tcop/utility.h"

/* Globally visible state variables */
bool EventTriggerSQLDropInProgress = false;
ObjectAddresses *EventTriggerSQLDropList = NULL;

typedef struct
{
	const char	   *obtypename;
	bool			supported;
} event_trigger_support_data;

typedef enum
{
	EVENT_TRIGGER_COMMAND_TAG_OK,
	EVENT_TRIGGER_COMMAND_TAG_NOT_SUPPORTED,
	EVENT_TRIGGER_COMMAND_TAG_NOT_RECOGNIZED
} event_trigger_command_tag_check_result;

static event_trigger_support_data event_trigger_support[] = {
	{ "AGGREGATE", true },
	{ "CAST", true },
	{ "CONSTRAINT", true },
	{ "COLLATION", true },
	{ "CONVERSION", true },
	{ "DATABASE", false },
	{ "DOMAIN", true },
	{ "EXTENSION", true },
	{ "EVENT TRIGGER", false },
	{ "FOREIGN DATA WRAPPER", true },
	{ "FOREIGN TABLE", true },
	{ "FUNCTION", true },
	{ "INDEX", true },
	{ "LANGUAGE", true },
	{ "OPERATOR", true },
	{ "OPERATOR CLASS", true },
	{ "OPERATOR FAMILY", true },
	{ "ROLE", false },
	{ "RULE", true },
	{ "SCHEMA", true },
	{ "SEQUENCE", true },
	{ "SERVER", true },
	{ "TABLE", true },
	{ "TABLESPACE", false},
	{ "TRIGGER", true },
	{ "TEXT SEARCH CONFIGURATION", true },
	{ "TEXT SEARCH DICTIONARY", true },
	{ "TEXT SEARCH PARSER", true },
	{ "TEXT SEARCH TEMPLATE", true },
	{ "TYPE", true },
	{ "USER MAPPING", true },
	{ "VIEW", true },
	{ NULL, false }
};

static void AlterEventTriggerOwner_internal(Relation rel,
											HeapTuple tup,
											Oid newOwnerId);
static event_trigger_command_tag_check_result check_ddl_tag(const char *tag);
static void error_duplicate_filter_variable(const char *defname);
static Datum filter_list_to_array(List *filterlist);
static Oid insert_event_trigger_tuple(char *trigname, char *eventname,
									  Oid evtOwner, Oid funcoid, List *tags);
static void validate_ddl_tags(const char *filtervar, List *taglist);
static void EventTriggerInvoke(List *fn_oid_list, EventTriggerData *trigdata);

/*
 * Create an event trigger.
 */
Oid
CreateEventTrigger(CreateEventTrigStmt *stmt)
{
	HeapTuple	tuple;
	Oid			funcoid;
	Oid			funcrettype;
	Oid			evtowner = GetUserId();
	ListCell   *lc;
	List	   *tags = NULL;

	/*
	 * It would be nice to allow database owners or even regular users to do
	 * this, but there are obvious privilege escalation risks which would have
	 * to somehow be plugged first.
	 */
	if (!superuser())
		ereport(ERROR,
			(errcode(ERRCODE_INSUFFICIENT_PRIVILEGE),
			 errmsg("permission denied to create event trigger \"%s\"",
					stmt->trigname),
			 errhint("Must be superuser to create an event trigger.")));

	/* Validate event name. */
	if (strcmp(stmt->eventname, "ddl_command_start") != 0 &&
		strcmp(stmt->eventname, "ddl_command_end") != 0)
		ereport(ERROR,
			(errcode(ERRCODE_SYNTAX_ERROR),
			 errmsg("unrecognized event name \"%s\"",
					stmt->eventname)));

	/* Validate filter conditions. */
	foreach (lc, stmt->whenclause)
	{
		DefElem	   *def = (DefElem *) lfirst(lc);

		if (strcmp(def->defname, "tag") == 0)
		{
			if (tags != NULL)
				error_duplicate_filter_variable(def->defname);
			tags = (List *) def->arg;
		}
		else
			ereport(ERROR,
				(errcode(ERRCODE_SYNTAX_ERROR),
				 errmsg("unrecognized filter variable \"%s\"", def->defname)));
	}

	/* Validate tag list, if any. */
	if ((strcmp(stmt->eventname, "ddl_command_start") == 0 ||
		 strcmp(stmt->eventname, "ddl_command_end") == 0)
		&& tags != NULL)
	{
		validate_ddl_tags("tag", tags);
	}

	/*
	 * Give user a nice error message if an event trigger of the same name
	 * already exists.
	 */
	tuple = SearchSysCache1(EVENTTRIGGERNAME, CStringGetDatum(stmt->trigname));
	if (HeapTupleIsValid(tuple))
		ereport(ERROR,
				(errcode(ERRCODE_DUPLICATE_OBJECT),
				 errmsg("event trigger \"%s\" already exists",
					stmt->trigname)));

	/* Find and validate the trigger function. */
	funcoid = LookupFuncName(stmt->funcname, 0, NULL, false);
	funcrettype = get_func_rettype(funcoid);
	if (funcrettype != EVTTRIGGEROID)
		ereport(ERROR,
				(errcode(ERRCODE_INVALID_OBJECT_DEFINITION),
				 errmsg("function \"%s\" must return type \"event_trigger\"",
						NameListToString(stmt->funcname))));

	/* Insert catalog entries. */
	return insert_event_trigger_tuple(stmt->trigname, stmt->eventname,
									  evtowner, funcoid, tags);
}

/*
 * Validate DDL command tags.
 */
static void
validate_ddl_tags(const char *filtervar, List *taglist)
{
	ListCell   *lc;

	foreach (lc, taglist)
	{
		const char *tag = strVal(lfirst(lc));
		event_trigger_command_tag_check_result result;

		result = check_ddl_tag(tag);
		if (result == EVENT_TRIGGER_COMMAND_TAG_NOT_RECOGNIZED)
			ereport(ERROR,
					(errcode(ERRCODE_SYNTAX_ERROR),
					 errmsg("filter value \"%s\" not recognized for filter variable \"%s\"",
						tag, filtervar)));
		if (result == EVENT_TRIGGER_COMMAND_TAG_NOT_SUPPORTED)
			ereport(ERROR,
				(errcode(ERRCODE_FEATURE_NOT_SUPPORTED),
				 /* translator: %s represents an SQL statement name */
				 errmsg("event triggers are not supported for \"%s\"",
					tag)));
	}
}

static event_trigger_command_tag_check_result
check_ddl_tag(const char *tag)
{
	const char *obtypename;
	event_trigger_support_data	   *etsd;

	/*
	 * Handle some idiosyncratic special cases.
	 */
	if (pg_strcasecmp(tag, "CREATE TABLE AS") == 0 ||
		pg_strcasecmp(tag, "SELECT INTO") == 0 ||
		pg_strcasecmp(tag, "ALTER DEFAULT PRIVILEGES") == 0 ||
		pg_strcasecmp(tag, "ALTER LARGE OBJECT") == 0)
		return EVENT_TRIGGER_COMMAND_TAG_OK;

	/*
	 * Otherwise, command should be CREATE, ALTER, or DROP.
	 */
	if (pg_strncasecmp(tag, "CREATE ", 7) == 0)
		obtypename = tag + 7;
	else if (pg_strncasecmp(tag, "ALTER ", 6) == 0)
		obtypename = tag + 6;
	else if (pg_strncasecmp(tag, "DROP ", 5) == 0)
		obtypename = tag + 5;
	else
		return EVENT_TRIGGER_COMMAND_TAG_NOT_RECOGNIZED;

	/*
	 * ...and the object type should be something recognizable.
	 */
	for (etsd = event_trigger_support; etsd->obtypename != NULL; etsd++)
		if (pg_strcasecmp(etsd->obtypename, obtypename) == 0)
			break;
	if (etsd->obtypename == NULL)
		return EVENT_TRIGGER_COMMAND_TAG_NOT_RECOGNIZED;
	if (!etsd->supported)
		return EVENT_TRIGGER_COMMAND_TAG_NOT_SUPPORTED;
	return EVENT_TRIGGER_COMMAND_TAG_OK;
}

/*
 * Complain about a duplicate filter variable.
 */
static void
error_duplicate_filter_variable(const char *defname)
{
	ereport(ERROR,
			(errcode(ERRCODE_SYNTAX_ERROR),
			 errmsg("filter variable \"%s\" specified more than once",
				defname)));
}

/*
 * Insert the new pg_event_trigger row and record dependencies.
 */
static Oid
insert_event_trigger_tuple(char *trigname, char *eventname, Oid evtOwner,
						   Oid funcoid, List *taglist)
{
	Relation tgrel;
	Oid         trigoid;
	HeapTuple	tuple;
	Datum		values[Natts_pg_trigger];
	bool		nulls[Natts_pg_trigger];
	ObjectAddress myself, referenced;

	/* Open pg_event_trigger. */
	tgrel = heap_open(EventTriggerRelationId, RowExclusiveLock);

	/* Build the new pg_trigger tuple. */
	memset(nulls, false, sizeof(nulls));
	values[Anum_pg_event_trigger_evtname - 1] = NameGetDatum(trigname);
	values[Anum_pg_event_trigger_evtevent - 1] = NameGetDatum(eventname);
	values[Anum_pg_event_trigger_evtowner - 1] = ObjectIdGetDatum(evtOwner);
	values[Anum_pg_event_trigger_evtfoid - 1] = ObjectIdGetDatum(funcoid);
	values[Anum_pg_event_trigger_evtenabled - 1] =
		CharGetDatum(TRIGGER_FIRES_ON_ORIGIN);
	if (taglist == NIL)
		nulls[Anum_pg_event_trigger_evttags - 1] = true;
	else
		values[Anum_pg_event_trigger_evttags - 1] =
			filter_list_to_array(taglist);

	/* Insert heap tuple. */
	tuple = heap_form_tuple(tgrel->rd_att, values, nulls);
	trigoid = simple_heap_insert(tgrel, tuple);
	CatalogUpdateIndexes(tgrel, tuple);
	heap_freetuple(tuple);

	/* Depend on owner. */
	recordDependencyOnOwner(EventTriggerRelationId, trigoid, evtOwner);

	/* Depend on event trigger function. */
	myself.classId = EventTriggerRelationId;
	myself.objectId = trigoid;
	myself.objectSubId = 0;
	referenced.classId = ProcedureRelationId;
	referenced.objectId = funcoid;
	referenced.objectSubId = 0;
	recordDependencyOn(&myself, &referenced, DEPENDENCY_NORMAL);

	/* Post creation hook for new operator family */
	InvokeObjectAccessHook(OAT_POST_CREATE,
						   EventTriggerRelationId, trigoid, 0, NULL);

	/* Close pg_event_trigger. */
	heap_close(tgrel, RowExclusiveLock);

	return trigoid;
}

/*
 * In the parser, a clause like WHEN tag IN ('cmd1', 'cmd2') is represented
 * by a DefElem whose value is a List of String nodes; in the catalog, we
 * store the list of strings as a text array.  This function transforms the
 * former representation into the latter one.
 *
 * For cleanliness, we store command tags in the catalog as text.  It's
 * possible (although not currently anticipated) that we might have
 * a case-sensitive filter variable in the future, in which case this would
 * need some further adjustment.
 */
static Datum
filter_list_to_array(List *filterlist)
{
	ListCell   *lc;
	Datum	   *data;
	int			i = 0,
				l = list_length(filterlist);

	data = (Datum *) palloc(l * sizeof(Datum));

	foreach(lc, filterlist)
	{
		const char *value = strVal(lfirst(lc));
		char	   *result,
				   *p;

		result = pstrdup(value);
		for (p = result; *p; p++)
			*p = pg_ascii_toupper((unsigned char) *p);
		data[i++] = PointerGetDatum(cstring_to_text(result));
		pfree(result);
	}

	return PointerGetDatum(construct_array(data, l, TEXTOID, -1, false, 'i'));
}

/*
 * Guts of event trigger deletion.
 */
void
RemoveEventTriggerById(Oid trigOid)
{
	Relation	tgrel;
	HeapTuple	tup;

	tgrel = heap_open(EventTriggerRelationId, RowExclusiveLock);

	tup = SearchSysCache1(EVENTTRIGGEROID, ObjectIdGetDatum(trigOid));
	if (!HeapTupleIsValid(tup))
		elog(ERROR, "cache lookup failed for event trigger %u", trigOid);

	simple_heap_delete(tgrel, &tup->t_self);

	ReleaseSysCache(tup);

	heap_close(tgrel, RowExclusiveLock);
}

/*
 * ALTER EVENT TRIGGER foo ENABLE|DISABLE|ENABLE ALWAYS|REPLICA
 */
Oid
AlterEventTrigger(AlterEventTrigStmt *stmt)
{
	Relation	tgrel;
	HeapTuple	tup;
	Oid         trigoid;
	Form_pg_event_trigger evtForm;
	char        tgenabled = stmt->tgenabled;

	tgrel = heap_open(EventTriggerRelationId, RowExclusiveLock);

	tup = SearchSysCacheCopy1(EVENTTRIGGERNAME,
							  CStringGetDatum(stmt->trigname));
	if (!HeapTupleIsValid(tup))
		ereport(ERROR,
				(errcode(ERRCODE_UNDEFINED_OBJECT),
				 errmsg("event trigger \"%s\" does not exist",
					stmt->trigname)));

	trigoid = HeapTupleGetOid(tup);

	if (!pg_event_trigger_ownercheck(trigoid, GetUserId()))
		aclcheck_error(ACLCHECK_NOT_OWNER, ACL_KIND_EVENT_TRIGGER,
					   stmt->trigname);

	/* tuple is a copy, so we can modify it below */
	evtForm = (Form_pg_event_trigger) GETSTRUCT(tup);
	evtForm->evtenabled = tgenabled;

	simple_heap_update(tgrel, &tup->t_self, tup);
	CatalogUpdateIndexes(tgrel, tup);

	/* clean up */
	heap_freetuple(tup);
	heap_close(tgrel, RowExclusiveLock);

	return trigoid;
}

/*
 * Change event trigger's owner -- by name
 */
Oid
AlterEventTriggerOwner(const char *name, Oid newOwnerId)
{
	Oid			evtOid;
	HeapTuple	tup;
	Relation	rel;

	rel = heap_open(EventTriggerRelationId, RowExclusiveLock);

	tup = SearchSysCacheCopy1(EVENTTRIGGERNAME, CStringGetDatum(name));

	if (!HeapTupleIsValid(tup))
		ereport(ERROR,
				(errcode(ERRCODE_UNDEFINED_OBJECT),
				 errmsg("event trigger \"%s\" does not exist", name)));

	evtOid = HeapTupleGetOid(tup);

	AlterEventTriggerOwner_internal(rel, tup, newOwnerId);

	heap_freetuple(tup);

	heap_close(rel, RowExclusiveLock);

	return evtOid;
}

/*
 * Change extension owner, by OID
 */
void
AlterEventTriggerOwner_oid(Oid trigOid, Oid newOwnerId)
{
	HeapTuple	tup;
	Relation	rel;

	rel = heap_open(EventTriggerRelationId, RowExclusiveLock);

	tup = SearchSysCacheCopy1(EVENTTRIGGEROID, ObjectIdGetDatum(trigOid));

	if (!HeapTupleIsValid(tup))
		ereport(ERROR,
				(errcode(ERRCODE_UNDEFINED_OBJECT),
		  errmsg("event trigger with OID %u does not exist", trigOid)));

	AlterEventTriggerOwner_internal(rel, tup, newOwnerId);

	heap_freetuple(tup);

	heap_close(rel, RowExclusiveLock);
}

/*
 * Internal workhorse for changing an event trigger's owner
 */
static void
AlterEventTriggerOwner_internal(Relation rel, HeapTuple tup, Oid newOwnerId)
{
	Form_pg_event_trigger form;

	form = (Form_pg_event_trigger) GETSTRUCT(tup);

	if (form->evtowner == newOwnerId)
		return;

	if (!pg_event_trigger_ownercheck(HeapTupleGetOid(tup), GetUserId()))
		aclcheck_error(ACLCHECK_NOT_OWNER, ACL_KIND_EVENT_TRIGGER,
					   NameStr(form->evtname));

	/* New owner must be a superuser */
	if (!superuser_arg(newOwnerId))
		ereport(ERROR,
				(errcode(ERRCODE_INSUFFICIENT_PRIVILEGE),
				 errmsg("permission denied to change owner of event trigger \"%s\"",
					NameStr(form->evtname)),
				 errhint("The owner of an event trigger must be a superuser.")));

	form->evtowner = newOwnerId;
	simple_heap_update(rel, &tup->t_self, tup);
	CatalogUpdateIndexes(rel, tup);

	/* Update owner dependency reference */
	changeDependencyOnOwner(EventTriggerRelationId,
							HeapTupleGetOid(tup),
							newOwnerId);
}

/*
 * get_event_trigger_oid - Look up an event trigger by name to find its OID.
 *
 * If missing_ok is false, throw an error if trigger not found.  If
 * true, just return InvalidOid.
 */
Oid
get_event_trigger_oid(const char *trigname, bool missing_ok)
{
	Oid			oid;

	oid = GetSysCacheOid1(EVENTTRIGGERNAME, CStringGetDatum(trigname));
	if (!OidIsValid(oid) && !missing_ok)
		ereport(ERROR,
				(errcode(ERRCODE_UNDEFINED_OBJECT),
				 errmsg("event trigger \"%s\" does not exist", trigname)));
	return oid;
}

/*
 * Return true when we want to fire given Event Trigger and false otherwise,
 * filtering on the session replication role and the event trigger registered
 * tags matching.
 */
static bool
filter_event_trigger(const char **tag, EventTriggerCacheItem  *item)
{
	/*
	 * Filter by session replication role, knowing that we never see disabled
	 * items down here.
	 */
	if (SessionReplicationRole == SESSION_REPLICATION_ROLE_REPLICA)
	{
		if (item->enabled == TRIGGER_FIRES_ON_ORIGIN)
			return false;
	}
	else
	{
		if (item->enabled == TRIGGER_FIRES_ON_REPLICA)
			return false;
	}

	/* Filter by tags, if any were specified. */
	if (item->ntags != 0 && bsearch(tag, item->tag,
									item->ntags, sizeof(char *),
									pg_qsort_strcmp) == NULL)
		return false;

	/* if we reach that point, we're not filtering out this item */
	return true;
}

/*
 * Fire ddl_command_start triggers.
 */
void
EventTriggerDDLCommandStart(Node *parsetree)
{
	List	   *cachelist;
	List	   *runlist = NIL;
	ListCell   *lc;
	const char *tag;
	EventTriggerData	trigdata;

	/*
	 * Event Triggers are completely disabled in standalone mode.  There are
	 * (at least) two reasons for this:
	 *
	 * 1. A sufficiently broken event trigger might not only render the
	 * database unusable, but prevent disabling itself to fix the situation.
	 * In this scenario, restarting in standalone mode provides an escape
	 * hatch.
	 *
	 * 2. BuildEventTriggerCache relies on systable_beginscan_ordered, and
	 * therefore will malfunction if pg_event_trigger's indexes are damaged.
	 * To allow recovery from a damaged index, we need some operating mode
	 * wherein event triggers are disabled.  (Or we could implement
	 * heapscan-and-sort logic for that case, but having disaster recovery
	 * scenarios depend on code that's otherwise untested isn't appetizing.)
	 */
	if (!IsUnderPostmaster)
		return;

	/*
	 * We want the list of command tags for which this procedure is actually
	 * invoked to match up exactly with the list that CREATE EVENT TRIGGER
	 * accepts.  This debugging cross-check will throw an error if this
	 * function is invoked for a command tag that CREATE EVENT TRIGGER won't
	 * accept.  (Unfortunately, there doesn't seem to be any simple, automated
	 * way to verify that CREATE EVENT TRIGGER doesn't accept extra stuff that
	 * never reaches this control point.)
	 *
	 * If this cross-check fails for you, you probably need to either adjust
	 * standard_ProcessUtility() not to invoke event triggers for the command
	 * type in question, or you need to adjust check_ddl_tag to accept the
	 * relevant command tag.
	 */
#ifdef USE_ASSERT_CHECKING
	if (assert_enabled)
	{
		const char *dbgtag;

		dbgtag = CreateCommandTag(parsetree);
		if (check_ddl_tag(dbgtag) != EVENT_TRIGGER_COMMAND_TAG_OK)
			elog(ERROR, "unexpected command tag \"%s\"", dbgtag);
	}
#endif

	/* Use cache to find triggers for this event; fast exit if none. */
	cachelist = EventCacheLookup(EVT_DDLCommandStart);
	if (cachelist == NULL)
		return;

	/* Get the command tag. */
	tag = CreateCommandTag(parsetree);

	/*
	 * Filter list of event triggers by command tag, and copy them into
	 * our memory context.  Once we start running the command trigers, or
	 * indeed once we do anything at all that touches the catalogs, an
	 * invalidation might leave cachelist pointing at garbage, so we must
	 * do this before we can do much else.
	 */
	foreach (lc, cachelist)
	{
		EventTriggerCacheItem  *item = lfirst(lc);

		if (filter_event_trigger(&tag, item))
		{
			/* We must plan to fire this trigger. */
			runlist = lappend_oid(runlist, item->fnoid);
		}
	}

	/* Construct event trigger data. */
	trigdata.type = T_EventTriggerData;
	trigdata.event = "ddl_command_start";
	trigdata.parsetree = parsetree;
	trigdata.tag = tag;

	/* Run the triggers. */
	EventTriggerInvoke(runlist, &trigdata);

	/* Cleanup. */
	list_free(runlist);

	/*
	 * Make sure anything the event triggers did will be visible to
	 * the main command.
	 */
	CommandCounterIncrement();
}

/*
 * Fire ddl_command_end triggers.
 */
void
EventTriggerDDLCommandEnd(Node *parsetree)
{
	List	   *cachelist;
	List	   *runlist = NIL;
	ListCell   *lc;
	const char *tag;
	EventTriggerData	trigdata;

	/*
	 * See EventTriggerDDLCommandStart for a discussion about why event
	 * triggers are disabled in single user mode.
	 */
	if (!IsUnderPostmaster)
		return;

	/*
	 * See EventTriggerDDLCommandStart for a discussion about why this check is
	 * important.
	 *
	 */
#ifdef USE_ASSERT_CHECKING
	if (assert_enabled)
	{
		const char *dbgtag;

		dbgtag = CreateCommandTag(parsetree);
		if (check_ddl_tag(dbgtag) != EVENT_TRIGGER_COMMAND_TAG_OK)
			elog(ERROR, "unexpected command tag \"%s\"", dbgtag);
	}
#endif

	/* Use cache to find triggers for this event; fast exit if none. */
	cachelist = EventCacheLookup(EVT_DDLCommandEnd);
	if (cachelist == NULL)
		return;

	/* Get the command tag. */
	tag = CreateCommandTag(parsetree);

	/*
	 * Filter list of event triggers by command tag, and copy them into
	 * our memory context.  Once we start running the command trigers, or
	 * indeed once we do anything at all that touches the catalogs, an
	 * invalidation might leave cachelist pointing at garbage, so we must
	 * do this before we can do much else.
	 */
	foreach (lc, cachelist)
	{
		EventTriggerCacheItem  *item = lfirst(lc);

		if (filter_event_trigger(&tag, item))
		{
			/* We must plan to fire this trigger. */
			runlist = lappend_oid(runlist, item->fnoid);
		}
	}

	/* Construct event trigger data. */
	trigdata.type = T_EventTriggerData;
	trigdata.event = "ddl_command_end";
	trigdata.parsetree = parsetree;
	trigdata.tag = tag;

	/*
	 * Make sure anything the main command did will be visible to the
	 * event triggers.
	 */
	CommandCounterIncrement();

	/* Run the triggers. */
	EventTriggerInvoke(runlist, &trigdata);

	/* Cleanup. */
	list_free(runlist);

	if (EventTriggerSQLDropInProgress)
	{
		free_object_addresses(EventTriggerSQLDropList);

		EventTriggerSQLDropInProgress = false;
		EventTriggerSQLDropList = NULL;
	}
}

/*
 * Invoke each event trigger in a list of event triggers.
 */
static void
EventTriggerInvoke(List *fn_oid_list, EventTriggerData *trigdata)
{
	MemoryContext	context;
	MemoryContext	oldcontext;
	ListCell	   *lc;
	bool			first = true;

	/* Guard against stack overflow due to recursive event trigger */
	check_stack_depth();

	/*
	 * Let's evaluate event triggers in their own memory context, so
	 * that any leaks get cleaned up promptly.
	 */
	context = AllocSetContextCreate(CurrentMemoryContext,
									"event trigger context",
									ALLOCSET_DEFAULT_MINSIZE,
									ALLOCSET_DEFAULT_INITSIZE,
									ALLOCSET_DEFAULT_MAXSIZE);
	oldcontext = MemoryContextSwitchTo(context);

	/* Call each event trigger. */
	foreach (lc, fn_oid_list)
	{
		Oid		fnoid = lfirst_oid(lc);
		FmgrInfo        flinfo;
		FunctionCallInfoData fcinfo;
		PgStat_FunctionCallUsage fcusage;

		/*
		 * We want each event trigger to be able to see the results of
		 * the previous event trigger's action.  Caller is responsible
		 * for any command-counter increment that is needed between the
		 * event trigger and anything else in the transaction.
		 */
		if (first)
			first = false;
		else
			CommandCounterIncrement();

		/* Look up the function */
		fmgr_info(fnoid, &flinfo);

		/* Call the function, passing no arguments but setting a context. */
		InitFunctionCallInfoData(fcinfo, &flinfo, 0,
								 InvalidOid, (Node *) trigdata, NULL);
		pgstat_init_function_usage(&fcinfo, &fcusage);
		FunctionCallInvoke(&fcinfo);
		pgstat_end_function_usage(&fcusage, true);

		/* Reclaim memory. */
		MemoryContextReset(context);
	}

	/* Restore old memory context and delete the temporary one. */
	MemoryContextSwitchTo(oldcontext);
	MemoryContextDelete(context);
}

/*
 * Do event triggers support this object type?
 */
bool
EventTriggerSupportsObjectType(ObjectType obtype)
{
	switch (obtype)
	{
		case OBJECT_DATABASE:
		case OBJECT_TABLESPACE:
		case OBJECT_ROLE:
			/* no support for global objects */
			return false;
		case OBJECT_EVENT_TRIGGER:
			/* no support for event triggers on event triggers */
			return false;
		default:
			break;
	}
	return true;
}

/*
 * SQL DROP event support functions
 */
void
EventTriggerInitDropList(void)
{
	EventTriggerSQLDropInProgress = true;
	EventTriggerSQLDropList = new_object_addresses();
}

/*
 * AtEOXact_EventTrigger
 *		Event Trigger's cleanup function for end of transaction
 */
void
AtEOXact_EventTrigger(bool isCommit)
{
	/* even on success we want to reset EventTriggerSQLDropInProgress */
	EventTriggerSQLDropInProgress = false;
}

/*
 * pg_event_trigger_dropped_objects
 *
 * Make the list of dropped objects available to the user function run by the
 * Event Trigger.
 */
Datum
pg_event_trigger_dropped_objects(PG_FUNCTION_ARGS)
{
	ReturnSetInfo *rsinfo = (ReturnSetInfo *) fcinfo->resultinfo;
	TupleDesc			 tupdesc;
	Tuplestorestate		*tupstore;
	MemoryContext		 per_query_ctx;
	MemoryContext		 oldcontext;
	int					 i;

	/*
<<<<<<< HEAD
	 * This function is meant to be called from within any Event Trigger in
	 * order to get the list of objects dropped, if any.
	 */
	if (!EventTriggerSQLDropInProgress)
 		ereport(ERROR,
 				(errcode(ERRCODE_FEATURE_NOT_SUPPORTED),
 				 errmsg("pg_dropped_objects() can only be called "
 						"from an Event Trigger function")));
=======
	 * This function is meant to be called from within an event trigger in
	 * order to get the list of objects dropped, if any.
	 */
	if (!EventTriggerSQLDropInProgress)
		ereport(ERROR,
				(errcode(ERRCODE_FEATURE_NOT_SUPPORTED),
				 errmsg("pg_dropped_objects() can only be called from an event trigger function")));
>>>>>>> 761579e1

	/* check to see if caller supports us returning a tuplestore */
	if (rsinfo == NULL || !IsA(rsinfo, ReturnSetInfo))
		ereport(ERROR,
				(errcode(ERRCODE_FEATURE_NOT_SUPPORTED),
				 errmsg("set-valued function called in context that cannot accept a set")));
	if (!(rsinfo->allowedModes & SFRM_Materialize))
		ereport(ERROR,
				(errcode(ERRCODE_FEATURE_NOT_SUPPORTED),
<<<<<<< HEAD
				 errmsg("materialize mode required, but it is not " \
						"allowed in this context")));
=======
				 errmsg("materialize mode required, but it is not allowed in this context")));
>>>>>>> 761579e1

	/* Build a tuple descriptor for our result type */
	if (get_call_result_type(fcinfo, NULL, &tupdesc) != TYPEFUNC_COMPOSITE)
		elog(ERROR, "return type must be a row type");

	/* Build tuplestore to hold the result rows */
	per_query_ctx = rsinfo->econtext->ecxt_per_query_memory;
	oldcontext = MemoryContextSwitchTo(per_query_ctx);

	tupstore = tuplestore_begin_heap(true, false, work_mem);
	rsinfo->returnMode = SFRM_Materialize;
	rsinfo->setResult = tupstore;
	rsinfo->setDesc = tupdesc;

	MemoryContextSwitchTo(oldcontext);

<<<<<<< HEAD
	for (i = 0; i < EventTriggerSQLDropList->numrefs; i++)
	{
		ObjectAddress *object = EventTriggerSQLDropList->refs + i;
=======
	for (i = 0; i < get_object_addresses_numelements(EventTriggerSQLDropList); i++)
	{
		ObjectAddress *object;
>>>>>>> 761579e1
		Datum		values[3];
		bool		nulls[3];

		/* Emit result row */
<<<<<<< HEAD
		memset(values, 0, sizeof(values));
		memset(nulls, 0, sizeof(nulls));
=======
		object = get_object_addresses_element(EventTriggerSQLDropList, i);

		MemSet(values, 0, sizeof(values));
		MemSet(nulls, 0, sizeof(nulls));
>>>>>>> 761579e1

		/* classid */
		values[0] = ObjectIdGetDatum(object->classId);

		/* objid */
		values[1] = ObjectIdGetDatum(object->objectId);

		/* objsubid */
		if (OidIsValid(object->objectSubId))
			values[2] = ObjectIdGetDatum(object->objectSubId);
		else
			nulls[2] = true;

		tuplestore_putvalues(tupstore, tupdesc, values, nulls);
	}

	/* clean up and return the tuplestore */
	tuplestore_donestoring(tupstore);

	return (Datum) 0;
}<|MERGE_RESOLUTION|>--- conflicted
+++ resolved
@@ -881,16 +881,6 @@
 	int					 i;
 
 	/*
-<<<<<<< HEAD
-	 * This function is meant to be called from within any Event Trigger in
-	 * order to get the list of objects dropped, if any.
-	 */
-	if (!EventTriggerSQLDropInProgress)
- 		ereport(ERROR,
- 				(errcode(ERRCODE_FEATURE_NOT_SUPPORTED),
- 				 errmsg("pg_dropped_objects() can only be called "
- 						"from an Event Trigger function")));
-=======
 	 * This function is meant to be called from within an event trigger in
 	 * order to get the list of objects dropped, if any.
 	 */
@@ -898,7 +888,6 @@
 		ereport(ERROR,
 				(errcode(ERRCODE_FEATURE_NOT_SUPPORTED),
 				 errmsg("pg_dropped_objects() can only be called from an event trigger function")));
->>>>>>> 761579e1
 
 	/* check to see if caller supports us returning a tuplestore */
 	if (rsinfo == NULL || !IsA(rsinfo, ReturnSetInfo))
@@ -908,12 +897,7 @@
 	if (!(rsinfo->allowedModes & SFRM_Materialize))
 		ereport(ERROR,
 				(errcode(ERRCODE_FEATURE_NOT_SUPPORTED),
-<<<<<<< HEAD
-				 errmsg("materialize mode required, but it is not " \
-						"allowed in this context")));
-=======
 				 errmsg("materialize mode required, but it is not allowed in this context")));
->>>>>>> 761579e1
 
 	/* Build a tuple descriptor for our result type */
 	if (get_call_result_type(fcinfo, NULL, &tupdesc) != TYPEFUNC_COMPOSITE)
@@ -930,28 +914,17 @@
 
 	MemoryContextSwitchTo(oldcontext);
 
-<<<<<<< HEAD
-	for (i = 0; i < EventTriggerSQLDropList->numrefs; i++)
-	{
-		ObjectAddress *object = EventTriggerSQLDropList->refs + i;
-=======
 	for (i = 0; i < get_object_addresses_numelements(EventTriggerSQLDropList); i++)
 	{
 		ObjectAddress *object;
->>>>>>> 761579e1
 		Datum		values[3];
 		bool		nulls[3];
 
 		/* Emit result row */
-<<<<<<< HEAD
-		memset(values, 0, sizeof(values));
-		memset(nulls, 0, sizeof(nulls));
-=======
 		object = get_object_addresses_element(EventTriggerSQLDropList, i);
 
 		MemSet(values, 0, sizeof(values));
 		MemSet(nulls, 0, sizeof(nulls));
->>>>>>> 761579e1
 
 		/* classid */
 		values[0] = ObjectIdGetDatum(object->classId);
