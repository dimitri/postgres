--- conflicted
+++ resolved
@@ -12,13 +12,9 @@
 top_builddir = ../../..
 include $(top_builddir)/src/Makefile.global
 
-<<<<<<< HEAD
-OBJS = aggregatecmds.o alter.o analyze.o async.o cluster.o cmdtrigger.o \
-	comment.o collationcmds.o constraint.o conversioncmds.o copy.o \
-=======
-OBJS = aggregatecmds.o alter.o analyze.o async.o cluster.o comment.o  \
+OBJS = aggregatecmds.o alter.o analyze.o async.o \
+	cmdtrigger.o cluster.o comment.o  \
 	collationcmds.o constraint.o conversioncmds.o copy.o createas.o \
->>>>>>> 9dbf2b7d
 	dbcommands.o define.o discard.o dropcmds.o explain.o extension.o \
 	foreigncmds.o functioncmds.o \
 	indexcmds.o lockcmds.o operatorcmds.o opclasscmds.o \
