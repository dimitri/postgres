/*-------------------------------------------------------------------------
 *
 * extension.c
 *	  Commands to manipulate extensions
 *
 * Extensions in PostgreSQL allow management of collections of SQL objects.
 *
 * All we need internally to manage an extension is an OID so that the
 * dependent objects can be associated with it.  An extension is created by
 * populating the pg_extension catalog from a "control" file.
 * The extension control file is parsed with the same parser we use for
 * postgresql.conf and recovery.conf.  An extension also has an installation
 * script file, containing SQL commands to create the extension's objects.
 *
 * Portions Copyright (c) 1996-2013, PostgreSQL Global Development Group
 * Portions Copyright (c) 1994, Regents of the University of California
 *
 *
 * IDENTIFICATION
 *	  src/backend/commands/extension.c
 *
 *-------------------------------------------------------------------------
 */
#include "postgres.h"

#include <dirent.h>
#include <limits.h>
#include <unistd.h>

#include "access/htup_details.h"
#include "access/sysattr.h"
#include "access/xact.h"
#include "catalog/dependency.h"
#include "catalog/indexing.h"
#include "catalog/namespace.h"
#include "catalog/objectaccess.h"
#include "catalog/pg_collation.h"
#include "catalog/pg_depend.h"
#include "catalog/pg_extension.h"
#include "catalog/pg_extension_control.h"
#include "catalog/pg_namespace.h"
#include "catalog/pg_type.h"
#include "commands/alter.h"
#include "commands/comment.h"
#include "commands/extension.h"
#include "commands/schemacmds.h"
#include "commands/template.h"
#include "funcapi.h"
#include "mb/pg_wchar.h"
#include "miscadmin.h"
#include "storage/fd.h"
#include "tcop/utility.h"
#include "utils/builtins.h"
#include "utils/fmgroids.h"
#include "utils/lsyscache.h"
#include "utils/rel.h"
#include "utils/snapmgr.h"
#include "utils/tqual.h"


/* Globally visible state variables */
bool		creating_extension = false;
Oid			CurrentExtensionObject = InvalidOid;

/*
<<<<<<< HEAD
=======
 * Internal data structure to hold the results of parsing a control file
 */
typedef struct ExtensionControlFile
{
	char	   *name;			/* name of the extension */
	char	   *directory;		/* directory for script files */
	char	   *default_version;	/* default install target version, if any */
	char	   *default_full_version;	/* default install source version, if any */
	char	   *module_pathname;	/* string to substitute for MODULE_PATHNAME */
	char	   *comment;		/* comment, if any */
	char	   *schema;			/* target schema (allowed if !relocatable) */
	bool		relocatable;	/* is ALTER EXTENSION SET SCHEMA supported? */
	bool		superuser;		/* must be superuser to install? */
	int			encoding;		/* encoding of the script file, or -1 */
	List	   *requires;		/* names of prerequisite extensions */
} ExtensionControlFile;

/*
>>>>>>> ec9f5036
 * Internal data structure for update path information
 */
typedef struct ExtensionVersionInfo
{
	char	   *name;			/* name of the starting version */
	List	   *reachable;		/* List of ExtensionVersionInfo's */
	bool		installable;	/* does this version have an install script? */
	/* working state for Dijkstra's algorithm: */
	bool		distance_known; /* is distance from start known yet? */
	int			distance;		/* current worst-case distance estimate */
	struct ExtensionVersionInfo *previous;		/* current best predecessor */
} ExtensionVersionInfo;

/* Local functions */
static List *find_update_path(List *evi_list,
				 ExtensionVersionInfo *evi_start,
				 ExtensionVersionInfo *evi_target,
				 bool reinitialize);
static void get_available_versions_for_extension(ExtensionControl *pcontrol,
									 Tuplestorestate *tupstore,
									 TupleDesc tupdesc);
static void ApplyExtensionUpdates(Oid extensionOid,
					  ExtensionControl *pcontrol,
					  const char *initialVersion,
					  List *updateVersions);


/*
 * get_extension_oid - given an extension name, look up the OID
 *
 * If missing_ok is false, throw an error if extension name not found.	If
 * true, just return InvalidOid.
 */
Oid
get_extension_oid(const char *extname, bool missing_ok)
{
	Oid			result;
	Relation	rel;
	SysScanDesc scandesc;
	HeapTuple	tuple;
	ScanKeyData entry[1];

	rel = heap_open(ExtensionRelationId, AccessShareLock);

	ScanKeyInit(&entry[0],
				Anum_pg_extension_extname,
				BTEqualStrategyNumber, F_NAMEEQ,
				CStringGetDatum(extname));

	scandesc = systable_beginscan(rel, ExtensionNameIndexId, true,
								  SnapshotNow, 1, entry);

	tuple = systable_getnext(scandesc);

	/* We assume that there can be at most one matching tuple */
	if (HeapTupleIsValid(tuple))
		result = HeapTupleGetOid(tuple);
	else
		result = InvalidOid;

	systable_endscan(scandesc);

	heap_close(rel, AccessShareLock);

	if (!OidIsValid(result) && !missing_ok)
		ereport(ERROR,
				(errcode(ERRCODE_UNDEFINED_OBJECT),
				 errmsg("extension \"%s\" does not exist",
						extname)));

	return result;
}

/*
 * get_extension_name - given an extension OID, look up the name
 *
 * Returns a palloc'd string, or NULL if no such extension.
 */
char *
get_extension_name(Oid ext_oid)
{
	char	   *result;
	Relation	rel;
	SysScanDesc scandesc;
	HeapTuple	tuple;
	ScanKeyData entry[1];

	rel = heap_open(ExtensionRelationId, AccessShareLock);

	ScanKeyInit(&entry[0],
				ObjectIdAttributeNumber,
				BTEqualStrategyNumber, F_OIDEQ,
				ObjectIdGetDatum(ext_oid));

	scandesc = systable_beginscan(rel, ExtensionOidIndexId, true,
								  SnapshotNow, 1, entry);

	tuple = systable_getnext(scandesc);

	/* We assume that there can be at most one matching tuple */
	if (HeapTupleIsValid(tuple))
		result = pstrdup(NameStr(((Form_pg_extension) GETSTRUCT(tuple))->extname));
	else
		result = NULL;

	systable_endscan(scandesc);

	heap_close(rel, AccessShareLock);

	return result;
}

/*
 * get_extension_schema - given an extension OID, fetch its extnamespace
 *
 * Returns InvalidOid if no such extension.
 */
static Oid
get_extension_schema(Oid ext_oid)
{
	Oid			result;
	Relation	rel;
	SysScanDesc scandesc;
	HeapTuple	tuple;
	ScanKeyData entry[1];

	rel = heap_open(ExtensionRelationId, AccessShareLock);

	ScanKeyInit(&entry[0],
				ObjectIdAttributeNumber,
				BTEqualStrategyNumber, F_OIDEQ,
				ObjectIdGetDatum(ext_oid));

	scandesc = systable_beginscan(rel, ExtensionOidIndexId, true,
								  SnapshotNow, 1, entry);

	tuple = systable_getnext(scandesc);

	/* We assume that there can be at most one matching tuple */
	if (HeapTupleIsValid(tuple))
		result = ((Form_pg_extension) GETSTRUCT(tuple))->extnamespace;
	else
		result = InvalidOid;

	systable_endscan(scandesc);

	heap_close(rel, AccessShareLock);

	return result;
}

/*
 * Utility functions to check validity of extension and version names
 */
void
check_valid_extension_name(const char *extensionname)
{
	int			namelen = strlen(extensionname);

	/*
	 * Disallow empty names (the parser rejects empty identifiers anyway, but
	 * let's check).
	 */
	if (namelen == 0)
		ereport(ERROR,
				(errcode(ERRCODE_INVALID_PARAMETER_VALUE),
				 errmsg("invalid extension name: \"%s\"", extensionname),
				 errdetail("Extension names must not be empty.")));

	/*
	 * No double dashes, since that would make script filenames ambiguous.
	 */
	if (strstr(extensionname, "--"))
		ereport(ERROR,
				(errcode(ERRCODE_INVALID_PARAMETER_VALUE),
				 errmsg("invalid extension name: \"%s\"", extensionname),
				 errdetail("Extension names must not contain \"--\".")));

	/*
	 * No leading or trailing dash either.	(We could probably allow this, but
	 * it would require much care in filename parsing and would make filenames
	 * visually if not formally ambiguous.	Since there's no real-world use
	 * case, let's just forbid it.)
	 */
	if (extensionname[0] == '-' || extensionname[namelen - 1] == '-')
		ereport(ERROR,
				(errcode(ERRCODE_INVALID_PARAMETER_VALUE),
				 errmsg("invalid extension name: \"%s\"", extensionname),
			errdetail("Extension names must not begin or end with \"-\".")));

	/*
	 * No directory separators either (this is sufficient to prevent ".."
	 * style attacks).
	 */
	if (first_dir_separator(extensionname) != NULL)
		ereport(ERROR,
				(errcode(ERRCODE_INVALID_PARAMETER_VALUE),
				 errmsg("invalid extension name: \"%s\"", extensionname),
				 errdetail("Extension names must not contain directory separator characters.")));
}

static void
check_valid_version_name(const char *versionname)
{
	int			namelen = strlen(versionname);

	/*
	 * Disallow empty names (we could possibly allow this, but there seems
	 * little point).
	 */
	if (namelen == 0)
		ereport(ERROR,
				(errcode(ERRCODE_INVALID_PARAMETER_VALUE),
			   errmsg("invalid extension version name: \"%s\"", versionname),
				 errdetail("Version names must not be empty.")));

	/*
	 * No double dashes, since that would make script filenames ambiguous.
	 */
	if (strstr(versionname, "--"))
		ereport(ERROR,
				(errcode(ERRCODE_INVALID_PARAMETER_VALUE),
			   errmsg("invalid extension version name: \"%s\"", versionname),
				 errdetail("Version names must not contain \"--\".")));

	/*
	 * No leading or trailing dash either.
	 */
	if (versionname[0] == '-' || versionname[namelen - 1] == '-')
		ereport(ERROR,
				(errcode(ERRCODE_INVALID_PARAMETER_VALUE),
			   errmsg("invalid extension version name: \"%s\"", versionname),
			  errdetail("Version names must not begin or end with \"-\".")));

	/*
	 * No directory separators either (this is sufficient to prevent ".."
	 * style attacks).
	 */
	if (first_dir_separator(versionname) != NULL)
		ereport(ERROR,
				(errcode(ERRCODE_INVALID_PARAMETER_VALUE),
			   errmsg("invalid extension version name: \"%s\"", versionname),
				 errdetail("Version names must not contain directory separator characters.")));
}

/*
 * Utility functions to handle extension-related path names
 */
static bool
is_extension_control_filename(const char *filename)
{
	const char *extension = strrchr(filename, '.');

	return (extension != NULL) && (strcmp(extension, ".control") == 0);
}

static bool
is_extension_script_filename(const char *filename)
{
	const char *extension = strrchr(filename, '.');

	return (extension != NULL) && (strcmp(extension, ".sql") == 0);
}

static char *
get_extension_control_directory(void)
{
	char		sharepath[MAXPGPATH];
	char	   *result;

	get_share_path(my_exec_path, sharepath);
	result = (char *) palloc(MAXPGPATH);
	snprintf(result, MAXPGPATH, "%s/extension", sharepath);

	return result;
}

static char *
get_extension_control_filename(const char *extname)
{
	char		sharepath[MAXPGPATH];
	char	   *result;

	get_share_path(my_exec_path, sharepath);
	result = (char *) palloc(MAXPGPATH);
	snprintf(result, MAXPGPATH, "%s/extension/%s.control",
			 sharepath, extname);

	return result;
}

static char *
get_extension_script_directory(ExtensionControl *control)
{
	char		sharepath[MAXPGPATH];
	char	   *result;

	/*
	 * The directory parameter can be omitted, absolute, or relative to the
	 * installation's share directory.
	 */
	if (!control->directory)
		return get_extension_control_directory();

	if (is_absolute_path(control->directory))
		return pstrdup(control->directory);

	get_share_path(my_exec_path, sharepath);
	result = (char *) palloc(MAXPGPATH);
	snprintf(result, MAXPGPATH, "%s/%s", sharepath, control->directory);

	return result;
}

static char *
get_extension_aux_control_filename(ExtensionControl *control,
								   const char *version)
{
	char	   *result;
	char	   *scriptdir;

	scriptdir = get_extension_script_directory(control);

	result = (char *) palloc(MAXPGPATH);
	snprintf(result, MAXPGPATH, "%s/%s--%s.control",
			 scriptdir, control->name, version);

	pfree(scriptdir);

	return result;
}

static char *
get_extension_script_filename(ExtensionControl *control,
							  const char *from_version, const char *version)
{
	char	   *result;
	char	   *scriptdir;

	scriptdir = get_extension_script_directory(control);

	result = (char *) palloc(MAXPGPATH);
	if (from_version)
		snprintf(result, MAXPGPATH, "%s/%s--%s--%s.sql",
				 scriptdir, control->name, from_version, version);
	else
		snprintf(result, MAXPGPATH, "%s/%s--%s.sql",
				 scriptdir, control->name, version);

	pfree(scriptdir);

	return result;
}


/*
 * Parse contents of primary or auxiliary control file, and fill in
 * fields of *control.	We parse primary file if version == NULL,
 * else the optional auxiliary file for that version.
 *
 * Control files are supposed to be very short, half a dozen lines,
 * so we don't worry about memory allocation risks here.  Also we don't
 * worry about what encoding it's in; all values are expected to be ASCII.
 */
static void
parse_extension_control_file(ExtensionControl *control,
							 const char *version)
{
	char	   *filename;
	FILE	   *file;
	ConfigVariable *item,
			   *head = NULL,
			   *tail = NULL;

	/*
	 * Locate the file to read.  Auxiliary files are optional.
	 */
	if (version)
		filename = get_extension_aux_control_filename(control, version);
	else
		filename = get_extension_control_filename(control->name);

	if ((file = AllocateFile(filename, "r")) == NULL)
	{
		if (version && errno == ENOENT)
		{
			/* no auxiliary file for this version */
			pfree(filename);
			return;
		}
		ereport(ERROR,
				(errcode_for_file_access(),
				 errmsg("could not open extension control file \"%s\": %m",
						filename)));
	}

	/*
	 * Parse the file content, using GUC's file parsing code.  We need not
	 * check the return value since any errors will be thrown at ERROR level.
	 */
	(void) ParseConfigFp(file, filename, 0, ERROR, &head, &tail);

	FreeFile(file);

	/*
	 * Convert the ConfigVariable list into ExtensionControl entries.
	 */
	for (item = head; item != NULL; item = item->next)
	{
		if (strcmp(item->name, "directory") == 0)
		{
			if (version)
				ereport(ERROR,
						(errcode(ERRCODE_SYNTAX_ERROR),
						 errmsg("parameter \"%s\" cannot be set in a secondary extension control file",
								item->name)));

			control->directory = pstrdup(item->value);
		}
		else if (strcmp(item->name, "default_version") == 0)
		{
			if (version)
				ereport(ERROR,
						(errcode(ERRCODE_SYNTAX_ERROR),
						 errmsg("parameter \"%s\" cannot be set in a secondary extension control file",
								item->name)));

			control->default_version = pstrdup(item->value);
		}
		else if (strcmp(item->name, "default_full_version") == 0)
		{
			control->default_full_version = pstrdup(item->value);
		}
		else if (strcmp(item->name, "module_pathname") == 0)
		{
			control->module_pathname = pstrdup(item->value);
		}
		else if (strcmp(item->name, "comment") == 0)
		{
			control->comment = pstrdup(item->value);
		}
		else if (strcmp(item->name, "schema") == 0)
		{
			control->schema = pstrdup(item->value);
		}
		else if (strcmp(item->name, "relocatable") == 0)
		{
			if (!parse_bool(item->value, &control->relocatable))
				ereport(ERROR,
						(errcode(ERRCODE_INVALID_PARAMETER_VALUE),
						 errmsg("parameter \"%s\" requires a Boolean value",
								item->name)));
		}
		else if (strcmp(item->name, "superuser") == 0)
		{
			if (!parse_bool(item->value, &control->superuser))
				ereport(ERROR,
						(errcode(ERRCODE_INVALID_PARAMETER_VALUE),
						 errmsg("parameter \"%s\" requires a Boolean value",
								item->name)));
		}
		else if (strcmp(item->name, "encoding") == 0)
		{
			control->encoding = pg_valid_server_encoding(item->value);
			if (control->encoding < 0)
				ereport(ERROR,
						(errcode(ERRCODE_UNDEFINED_OBJECT),
						 errmsg("\"%s\" is not a valid encoding name",
								item->value)));
		}
		else if (strcmp(item->name, "requires") == 0)
		{
			/* Need a modifiable copy of string */
			char	   *rawnames = pstrdup(item->value);

			/* Parse string into list of identifiers */
			if (!SplitIdentifierString(rawnames, ',', &control->requires))
			{
				/* syntax error in name list */
				ereport(ERROR,
						(errcode(ERRCODE_INVALID_PARAMETER_VALUE),
				 errmsg("parameter \"%s\" must be a list of extension names",
						item->name)));
			}
		}
		else
			ereport(ERROR,
					(errcode(ERRCODE_SYNTAX_ERROR),
					 errmsg("unrecognized parameter \"%s\" in file \"%s\"",
							item->name, filename)));
	}

	FreeConfigVariables(head);

	if (control->relocatable && control->schema != NULL)
		ereport(ERROR,
				(errcode(ERRCODE_SYNTAX_ERROR),
				 errmsg("parameter \"schema\" cannot be specified when \"relocatable\" is true")));

	pfree(filename);
}

/*
 * Read the primary control file for the specified extension.
 */
ExtensionControl *
read_extension_control_file(const char *extname)
{
	ExtensionControl *control;

	/*
	 * Set up default values.  Pointer fields are initially null.
	 */
	control = (ExtensionControl *) palloc0(sizeof(ExtensionControl));
	control->ctrlOid = InvalidOid;
	control->name = pstrdup(extname);
	control->is_template = false;
	control->relocatable = false;
	control->superuser = true;
	control->encoding = -1;

	/*
	 * Parse the primary control file.
	 */
	parse_extension_control_file(control, NULL);

	return control;
}

/*
 * Read the auxiliary control file for the specified extension and version.
 *
 * Returns a new modified ExtensionControl struct; the original struct
 * (reflecting just the primary control file) is not modified.
 */
static ExtensionControl *
read_extension_aux_control_file(const ExtensionControl *pcontrol,
								const char *version)
{
	ExtensionControl *acontrol;

	/*
	 * Flat-copy the struct.  Pointer fields share values with original.
	 */
	acontrol = (ExtensionControl *) palloc(sizeof(ExtensionControl));
	memcpy(acontrol, pcontrol, sizeof(ExtensionControl));

	/*
	 * Parse the auxiliary control file, overwriting struct fields
	 */
	parse_extension_control_file(acontrol, version);

	return acontrol;
}

/*
 * Read the control properties for given extension, either from a file on the
 * file system or if it does not exists there, from a template catalog in
 * pg_extension_control, if it exists.
 *
 * In the file system case, we get the default properties for the extension and
 * one of them is the default_version property that allows us to know which
 * version to install. Knowing that we can then read the right auxilliary
 * control file to override some defaults if needs be.
 *
 * When reading from the catalogs, we have in pg_extension_control at most a
 * row per version, with the whole set of properties we need to apply. So once
 * we found the current default version to install, we don't need to read and
 * another set of properties and override them.
 *
 * In both cases we return the structure ExtensionControl, which maybe
 * should get renamed now.
 */
static ExtensionControl *
read_extension_control(const char *extname)
{
	char *filename;

	filename = get_extension_control_filename(extname);

	if (access(filename, F_OK) == -1 && errno == ENOENT)
	{
		/* ENOENT: let's look at the control templates */
		return find_default_pg_extension_control(extname, false);
	}
	else
		/* we let the file specific routines deal with any other error */
		return read_extension_control_file(extname);
}

static ExtensionControl *
read_extension_aux_control(const ExtensionControl *pcontrol,
						   const char *version)
{
	if (pcontrol->is_template)
	{
		/* we might already have read the right version */
		if (strcmp(pcontrol->default_version, version) != 0)
		{
			ExtensionControl *control;
			/*
			 * While read_extension_aux_control() override pcontrol with the
			 * auxilliary control file properties, in the case when we read
			 * from the catalogs, the overriding has been done already at
			 * CREATE TEMPLATE time, so we only need to load a single row from
			 * pg_extension_control at any time.
			 */
			control = find_pg_extension_control(pcontrol->name, version, true);

			return control ? control : (ExtensionControl *)pcontrol;
		}
		else
			/* pcontrol is the control file for the right version. */
			return (ExtensionControl *)pcontrol;
	}
	else
		/* read ExtensionControl from files */
		return read_extension_aux_control_file(pcontrol, version);
}

/*
 * Read an SQL script file into a string, and convert to database encoding
 */
static char *
read_extension_script_file(const ExtensionControl *control,
						   const char *filename)
{
	int			src_encoding;
	int			dest_encoding = GetDatabaseEncoding();
	bytea	   *content;
	char	   *src_str;
	char	   *dest_str;
	int			len;

	content = read_binary_file(filename, 0, -1);

	/* use database encoding if not given */
	if (control->encoding < 0)
		src_encoding = dest_encoding;
	else
		src_encoding = control->encoding;

	/* make sure that source string is valid in the expected encoding */
	len = VARSIZE_ANY_EXHDR(content);
	src_str = VARDATA_ANY(content);
	pg_verify_mbstr_len(src_encoding, src_str, len, false);

	/* convert the encoding to the database encoding */
	dest_str = (char *) pg_do_encoding_conversion((unsigned char *) src_str,
												  len,
												  src_encoding,
												  dest_encoding);

	/* if no conversion happened, we have to arrange for null termination */
	if (dest_str == src_str)
	{
		dest_str = (char *) palloc(len + 1);
		memcpy(dest_str, src_str, len);
		dest_str[len] = '\0';
	}

	return dest_str;
}

/*
 * Execute given SQL string.
 *
 * Note: it's tempting to just use SPI to execute the string, but that does
 * not work very well.	The really serious problem is that SPI will parse,
 * analyze, and plan the whole string before executing any of it; of course
 * this fails if there are any plannable statements referring to objects
 * created earlier in the script.  A lesser annoyance is that SPI insists
 * on printing the whole string as errcontext in case of any error, and that
 * could be very long.
 */
static void
execute_sql_string(const char *sql)
{
	List	   *raw_parsetree_list;
	DestReceiver *dest;
	ListCell   *lc1;

	/*
	 * Parse the SQL string into a list of raw parse trees.
	 */
	raw_parsetree_list = pg_parse_query(sql);

	/* All output from SELECTs goes to the bit bucket */
	dest = CreateDestReceiver(DestNone);

	/*
	 * Do parse analysis, rule rewrite, planning, and execution for each raw
	 * parsetree.  We must fully execute each query before beginning parse
	 * analysis on the next one, since there may be interdependencies.
	 */
	foreach(lc1, raw_parsetree_list)
	{
		Node	   *parsetree = (Node *) lfirst(lc1);
		List	   *stmt_list;
		ListCell   *lc2;

		stmt_list = pg_analyze_and_rewrite(parsetree,
										   sql,
										   NULL,
										   0);
		stmt_list = pg_plan_queries(stmt_list, 0, NULL);

		foreach(lc2, stmt_list)
		{
			Node	   *stmt = (Node *) lfirst(lc2);

			if (IsA(stmt, TransactionStmt))
				ereport(ERROR,
						(errcode(ERRCODE_FEATURE_NOT_SUPPORTED),
						 errmsg("transaction control statements are not allowed within an extension script")));

			CommandCounterIncrement();

			PushActiveSnapshot(GetTransactionSnapshot());

			if (IsA(stmt, PlannedStmt) &&
				((PlannedStmt *) stmt)->utilityStmt == NULL)
			{
				QueryDesc  *qdesc;

				qdesc = CreateQueryDesc((PlannedStmt *) stmt,
										sql,
										GetActiveSnapshot(), NULL,
										dest, NULL, 0);

				ExecutorStart(qdesc, 0);
				ExecutorRun(qdesc, ForwardScanDirection, 0);
				ExecutorFinish(qdesc);
				ExecutorEnd(qdesc);

				FreeQueryDesc(qdesc);
			}
			else
			{
				ProcessUtility(stmt,
							   sql,
							   NULL,
							   dest,
							   NULL,
							   PROCESS_UTILITY_QUERY);
			}

			PopActiveSnapshot();
		}
	}

	/* Be sure to advance the command counter after the last script command */
	CommandCounterIncrement();
}

/*
 * Execute the appropriate script file for installing or updating the extension
 *
 * If from_version isn't NULL, it's an update
 */
static void
execute_extension_script(Oid extensionOid, ExtensionControl *control,
						 const char *from_version,
						 const char *version,
						 List *requiredSchemas,
						 const char *schemaName, Oid schemaOid)
{
	int			save_nestlevel;
	StringInfoData pathbuf;
	ListCell   *lc;

	/*
	 * Enforce superuser-ness if appropriate.  We postpone this check until
	 * here so that the flag is correctly associated with the right script(s)
	 * if it's set in secondary control files.
	 */
	if (control->superuser && !superuser())
	{
		if (from_version == NULL)
			ereport(ERROR,
					(errcode(ERRCODE_INSUFFICIENT_PRIVILEGE),
					 errmsg("permission denied to create extension \"%s\"",
							control->name),
					 errhint("Must be superuser to create this extension.")));
		else
			ereport(ERROR,
					(errcode(ERRCODE_INSUFFICIENT_PRIVILEGE),
					 errmsg("permission denied to update extension \"%s\"",
							control->name),
					 errhint("Must be superuser to update this extension.")));
	}

<<<<<<< HEAD
=======
	filename = get_extension_script_filename(control, from_version, version);

	elog(DEBUG1, "execute_extension_script: '%s'", filename);

>>>>>>> ec9f5036
	/*
	 * Force client_min_messages and log_min_messages to be at least WARNING,
	 * so that we won't spam the user with useless NOTICE messages from common
	 * script actions like creating shell types.
	 *
	 * We use the equivalent of a function SET option to allow the setting to
	 * persist for exactly the duration of the script execution.  guc.c also
	 * takes care of undoing the setting on error.
	 */
	save_nestlevel = NewGUCNestLevel();

	if (client_min_messages < WARNING)
		(void) set_config_option("client_min_messages", "warning",
								 PGC_USERSET, PGC_S_SESSION,
								 GUC_ACTION_SAVE, true, 0);
	if (log_min_messages < WARNING)
		(void) set_config_option("log_min_messages", "warning",
								 PGC_SUSET, PGC_S_SESSION,
								 GUC_ACTION_SAVE, true, 0);

	/*
	 * Set up the search path to contain the target schema, then the schemas
	 * of any prerequisite extensions, and nothing else.  In particular this
	 * makes the target schema be the default creation target namespace.
	 *
	 * Note: it might look tempting to use PushOverrideSearchPath for this,
	 * but we cannot do that.  We have to actually set the search_path GUC in
	 * case the extension script examines or changes it.  In any case, the
	 * GUC_ACTION_SAVE method is just as convenient.
	 */
	initStringInfo(&pathbuf);
	appendStringInfoString(&pathbuf, quote_identifier(schemaName));
	foreach(lc, requiredSchemas)
	{
		Oid			reqschema = lfirst_oid(lc);
		char	   *reqname = get_namespace_name(reqschema);

		if (reqname)
			appendStringInfo(&pathbuf, ", %s", quote_identifier(reqname));
	}

	(void) set_config_option("search_path", pathbuf.data,
							 PGC_USERSET, PGC_S_SESSION,
							 GUC_ACTION_SAVE, true, 0);

	/*
	 * Set creating_extension and related variables so that
	 * recordDependencyOnCurrentExtension and other functions do the right
	 * things.	On failure, ensure we reset these variables.
	 */
	creating_extension = true;
	CurrentExtensionObject = extensionOid;
	PG_TRY();
	{
		char	*c_sql;
		Datum	 t_sql;

		if (control->is_template)
		{
			c_sql = read_extension_template_script(control->name,
												   from_version,
												   version);
		}
		else
		{
			char *filename = get_extension_script_filename(control,
														   from_version,
														   version);

			c_sql = read_extension_script_file(control, filename);
		}

		/* We use various functions that want to operate on text datums */
		t_sql = CStringGetTextDatum(c_sql);

		/*
		 * Reduce any lines beginning with "\echo" to empty.  This allows
		 * scripts to contain messages telling people not to run them via
		 * psql, which has been found to be necessary due to old habits.
		 */
		t_sql = DirectFunctionCall4Coll(textregexreplace,
										C_COLLATION_OID,
										t_sql,
										CStringGetTextDatum("^\\\\echo.*$"),
										CStringGetTextDatum(""),
										CStringGetTextDatum("ng"));

		/*
		 * If it's not relocatable, substitute the target schema name for
		 * occurrences of @extschema@.
		 *
		 * For a relocatable extension, we needn't do this.  There cannot be
		 * any need for @extschema@, else it wouldn't be relocatable.
		 */
		if (!control->relocatable)
		{
			const char *qSchemaName = quote_identifier(schemaName);

			t_sql = DirectFunctionCall3(replace_text,
										t_sql,
										CStringGetTextDatum("@extschema@"),
										CStringGetTextDatum(qSchemaName));
		}

		/*
		 * If module_pathname was set in the control file, substitute its
		 * value for occurrences of MODULE_PATHNAME.
		 */
		if (control->module_pathname)
		{
			t_sql = DirectFunctionCall3(replace_text,
										t_sql,
									  CStringGetTextDatum("MODULE_PATHNAME"),
							  CStringGetTextDatum(control->module_pathname));
		}

		/* And now back to C string */
		c_sql = text_to_cstring(DatumGetTextPP(t_sql));

		execute_sql_string(c_sql);
	}
	PG_CATCH();
	{
		creating_extension = false;
		CurrentExtensionObject = InvalidOid;
		PG_RE_THROW();
	}
	PG_END_TRY();

	creating_extension = false;
	CurrentExtensionObject = InvalidOid;

	/*
	 * Restore the GUC variables we set above.
	 */
	AtEOXact_GUC(true, save_nestlevel);
}

/*
 * Find or create an ExtensionVersionInfo for the specified version name
 *
 * Currently, we just use a List of the ExtensionVersionInfo's.  Searching
 * for them therefore uses about O(N^2) time when there are N versions of
 * the extension.  We could change the data structure to a hash table if
 * this ever becomes a bottleneck.
 */
static ExtensionVersionInfo *
get_ext_ver_info(const char *versionname, List **evi_list)
{
	ExtensionVersionInfo *evi;
	ListCell   *lc;

	foreach(lc, *evi_list)
	{
		evi = (ExtensionVersionInfo *) lfirst(lc);
		if (strcmp(evi->name, versionname) == 0)
			return evi;
	}

	evi = (ExtensionVersionInfo *) palloc(sizeof(ExtensionVersionInfo));
	evi->name = pstrdup(versionname);
	evi->reachable = NIL;
	evi->installable = false;
	/* initialize for later application of Dijkstra's algorithm */
	evi->distance_known = false;
	evi->distance = INT_MAX;
	evi->previous = NULL;

	*evi_list = lappend(*evi_list, evi);

	return evi;
}

/*
 * Locate the nearest unprocessed ExtensionVersionInfo
 *
 * This part of the algorithm is also about O(N^2).  A priority queue would
 * make it much faster, but for now there's no need.
 */
static ExtensionVersionInfo *
get_nearest_unprocessed_vertex(List *evi_list)
{
	ExtensionVersionInfo *evi = NULL;
	ListCell   *lc;

	foreach(lc, evi_list)
	{
		ExtensionVersionInfo *evi2 = (ExtensionVersionInfo *) lfirst(lc);

		/* only vertices whose distance is still uncertain are candidates */
		if (evi2->distance_known)
			continue;
		/* remember the closest such vertex */
		if (evi == NULL ||
			evi->distance > evi2->distance)
			evi = evi2;
	}

	return evi;
}

/*
 * Obtain information about the set of update scripts available for the
 * specified extension.  The result is a List of ExtensionVersionInfo
 * structs, each with a subsidiary list of the ExtensionVersionInfos for
 * the versions that can be reached in one step from that version.
 */
static List *
get_ext_ver_list_from_files(ExtensionControl *control)
{
	List	   *evi_list = NIL;
	int			extnamelen = strlen(control->name);
	char	   *location;
	DIR		   *dir;
	struct dirent *de;

	location = get_extension_script_directory(control);
	dir = AllocateDir(location);
	while ((de = ReadDir(dir, location)) != NULL)
	{
		char	   *vername;
		char	   *vername2;
		ExtensionVersionInfo *evi;
		ExtensionVersionInfo *evi2;

		/* must be a .sql file ... */
		if (!is_extension_script_filename(de->d_name))
			continue;

		/* ... matching extension name followed by separator */
		if (strncmp(de->d_name, control->name, extnamelen) != 0 ||
			de->d_name[extnamelen] != '-' ||
			de->d_name[extnamelen + 1] != '-')
			continue;

		/* extract version name(s) from 'extname--something.sql' filename */
		vername = pstrdup(de->d_name + extnamelen + 2);
		*strrchr(vername, '.') = '\0';
		vername2 = strstr(vername, "--");
		if (!vername2)
		{
			/* It's an install, not update, script; record its version name */
			evi = get_ext_ver_info(vername, &evi_list);
			evi->installable = true;
			continue;
		}
		*vername2 = '\0';		/* terminate first version */
		vername2 += 2;			/* and point to second */

		/* if there's a third --, it's bogus, ignore it */
		if (strstr(vername2, "--"))
			continue;

		/* Create ExtensionVersionInfos and link them together */
		evi = get_ext_ver_info(vername, &evi_list);
		evi2 = get_ext_ver_info(vername2, &evi_list);
		evi->reachable = lappend(evi->reachable, evi2);
	}
	FreeDir(dir);

	return evi_list;
}

/*
 * We scan pg_extension_template for all install scripts of given extension,
 * then pg_extension_uptmpl for all update scripts of same extension.
 */
static List *
get_ext_ver_list_from_catalog(ExtensionControl *control)
{
	List		*evi_list = NIL;
	List		*installable, *direct_update_paths;
	ListCell    *lc;

	/* pg_extension_template contains install scripts */
	installable = list_pg_extension_template_versions(control->name);

	foreach(lc, installable)
	{
		ExtensionVersionInfo	*evi;
		char					*vername = (char *) lfirst(lc);

		evi = get_ext_ver_info(vername, &evi_list);
	}

	/* pg_extension_uptmpl contains upgrade scripts */
	direct_update_paths = list_pg_extension_update_versions(control->name);

	foreach(lc, direct_update_paths)
	{
		ExtensionVersionInfo	*evi, *evi2;
		char					*vername = (char *) linitial(lfirst(lc));
		char					*vername2 = (char *) lsecond(lfirst(lc));

		evi = get_ext_ver_info(vername, &evi_list);
		evi2 = get_ext_ver_info(vername2, &evi_list);
		evi->reachable = lappend(evi->reachable, evi2);
	}
	return evi_list;
}

/*
 * We have to implement that function twice. The first implementation deals
 * with control files and sql scripts on the file system while the second one
 * deals with the catalogs pg_extension_template and pg_extension_uptmpl.
 */
static List *
get_ext_ver_list(ExtensionControl *control)
{
	if (control->is_template)
		return get_ext_ver_list_from_catalog(control);
	else
		return get_ext_ver_list_from_files(control);
}

/*
 * Given an initial and final version name, identify the sequence of update
 * scripts that have to be applied to perform that update.
 *
 * Result is a List of names of versions to transition through (the initial
 * version is *not* included).
 */
static List *
identify_update_path(ExtensionControl *control,
					 const char *oldVersion, const char *newVersion)
{
	List	   *result;
	List	   *evi_list;
	ExtensionVersionInfo *evi_start;
	ExtensionVersionInfo *evi_target;

	/* Extract the version update graph from the script directory */
	evi_list = get_ext_ver_list(control);

	/* Initialize start and end vertices */
	evi_start = get_ext_ver_info(oldVersion, &evi_list);
	evi_target = get_ext_ver_info(newVersion, &evi_list);

	/* Find shortest path */
	result = find_update_path(evi_list, evi_start, evi_target, false);

	if (result == NIL)
		ereport(ERROR,
				(errcode(ERRCODE_INVALID_PARAMETER_VALUE),
				 errmsg("extension \"%s\" has no update path from version \"%s\" to version \"%s\"",
						control->name, oldVersion, newVersion)));

	return result;
}

/*
 * Apply Dijkstra's algorithm to find the shortest path from evi_start to
 * evi_target.
 *
 * If reinitialize is false, assume the ExtensionVersionInfo list has not
 * been used for this before, and the initialization done by get_ext_ver_info
 * is still good.
 *
 * Result is a List of names of versions to transition through (the initial
 * version is *not* included).	Returns NIL if no such path.
 */
static List *
find_update_path(List *evi_list,
				 ExtensionVersionInfo *evi_start,
				 ExtensionVersionInfo *evi_target,
				 bool reinitialize)
{
	List	   *result;
	ExtensionVersionInfo *evi;
	ListCell   *lc;

	/* Caller error if start == target */
	Assert(evi_start != evi_target);

	if (reinitialize)
	{
		foreach(lc, evi_list)
		{
			evi = (ExtensionVersionInfo *) lfirst(lc);
			evi->distance_known = false;
			evi->distance = INT_MAX;
			evi->previous = NULL;
		}
	}

	evi_start->distance = 0;

	while ((evi = get_nearest_unprocessed_vertex(evi_list)) != NULL)
	{
		if (evi->distance == INT_MAX)
			break;				/* all remaining vertices are unreachable */
		evi->distance_known = true;
		if (evi == evi_target)
			break;				/* found shortest path to target */
		foreach(lc, evi->reachable)
		{
			ExtensionVersionInfo *evi2 = (ExtensionVersionInfo *) lfirst(lc);
			int			newdist;

			newdist = evi->distance + 1;
			if (newdist < evi2->distance)
			{
				evi2->distance = newdist;
				evi2->previous = evi;
			}
			else if (newdist == evi2->distance &&
					 evi2->previous != NULL &&
					 strcmp(evi->name, evi2->previous->name) < 0)
			{
				/*
				 * Break ties in favor of the version name that comes first
				 * according to strcmp().  This behavior is undocumented and
				 * users shouldn't rely on it.  We do it just to ensure that
				 * if there is a tie, the update path that is chosen does not
				 * depend on random factors like the order in which directory
				 * entries get visited.
				 */
				evi2->previous = evi;
			}
		}
	}

	/* Return NIL if target is not reachable from start */
	if (!evi_target->distance_known)
		return NIL;

	/* Build and return list of version names representing the update path */
	result = NIL;
	for (evi = evi_target; evi != evi_start; evi = evi->previous)
		result = lcons(evi->name, result);

	return result;
}

/*
 * CREATE EXTENSION
 */
Oid
CreateExtension(CreateExtensionStmt *stmt)
{
	DefElem    *d_schema = NULL;
	DefElem    *d_new_version = NULL;
	DefElem    *d_old_version = NULL;
	char	   *schemaName;
	Oid			schemaOid;
	char	   *versionName;
	char	   *oldVersionName;
	Oid			extowner = GetUserId();
	ExtensionControl *pcontrol;
	ExtensionControl *control;
	List	   *updateVersions;
	List	   *requiredExtensions;
	List	   *requiredSchemas;
	Oid			extensionOid;
	ListCell   *lc;
	bool        unpackaged = false;

	/* Check extension name validity before any filesystem access */
	check_valid_extension_name(stmt->extname);

	/*
	 * Check for duplicate extension name.	The unique index on
	 * pg_extension.extname would catch this anyway, and serves as a backstop
	 * in case of race conditions; but this is a friendlier error message, and
	 * besides we need a check to support IF NOT EXISTS.
	 */
	if (get_extension_oid(stmt->extname, true) != InvalidOid)
	{
		if (stmt->if_not_exists)
		{
			ereport(NOTICE,
					(errcode(ERRCODE_DUPLICATE_OBJECT),
					 errmsg("extension \"%s\" already exists, skipping",
							stmt->extname)));
			return InvalidOid;
		}
		else
			ereport(ERROR,
					(errcode(ERRCODE_DUPLICATE_OBJECT),
					 errmsg("extension \"%s\" already exists",
							stmt->extname)));
	}

	/*
	 * We use global variables to track the extension being created, so we can
	 * create only one extension at the same time.
	 */
	if (creating_extension)
		ereport(ERROR,
				(errcode(ERRCODE_FEATURE_NOT_SUPPORTED),
				 errmsg("nested CREATE EXTENSION is not supported")));

	/*
	 * Read the primary control file.  Note we assume that it does not contain
	 * any non-ASCII data, so there is no need to worry about encoding at this
	 * point.
	 */
	pcontrol = read_extension_control(stmt->extname);

	/*
	 * Read the statement option list
	 */
	foreach(lc, stmt->options)
	{
		DefElem    *defel = (DefElem *) lfirst(lc);

		if (strcmp(defel->defname, "schema") == 0)
		{
			if (d_schema)
				ereport(ERROR,
						(errcode(ERRCODE_SYNTAX_ERROR),
						 errmsg("conflicting or redundant options")));
			d_schema = defel;
		}
		else if (strcmp(defel->defname, "new_version") == 0)
		{
			if (d_new_version)
				ereport(ERROR,
						(errcode(ERRCODE_SYNTAX_ERROR),
						 errmsg("conflicting or redundant options")));
			d_new_version = defel;
		}
		else if (strcmp(defel->defname, "old_version") == 0)
		{
			if (d_old_version)
				ereport(ERROR,
						(errcode(ERRCODE_SYNTAX_ERROR),
						 errmsg("conflicting or redundant options")));
			d_old_version = defel;
		}
		else
			elog(ERROR, "unrecognized option: %s", defel->defname);
	}

	/*
	 * Determine the version to install
	 *
	 * Note that in the case when we install an extension from a template, and
	 * when the target version to install is given in the SQL command, we could
	 * arrange the code to only scan pg_extension_control once: there's no need
	 * to read any primary control row in that case. There's no harm doing so.
	 */
	if (d_new_version && d_new_version->arg)
		versionName = strVal(d_new_version->arg);
	else if (pcontrol->default_version)
		versionName = pcontrol->default_version;
	else
	{
		ereport(ERROR,
				(errcode(ERRCODE_INVALID_PARAMETER_VALUE),
				 errmsg("version to install must be specified")));
		versionName = NULL;		/* keep compiler quiet */
	}
	check_valid_version_name(versionName);

	/*
	 * Determine the (unpackaged) version to update from, if any, and then
	 * figure out what sequence of update scripts we need to apply.
	 *
	 * When we have a default_full_version and the target is different from it,
	 * apply the same algorithm to find a sequence of updates. If the user did
	 * ask for a target version that happens to be the same as the
	 * default_full_version, just install that one directly.
	 */
	if ((d_old_version && d_old_version->arg) || pcontrol->default_full_version)
	{
		unpackaged = (d_old_version && d_old_version->arg);

		if (unpackaged)
			oldVersionName = strVal(d_old_version->arg);
		else
			oldVersionName = pcontrol->default_full_version;

		check_valid_version_name(oldVersionName);

		if (strcmp(oldVersionName, versionName) == 0)
		{
			if (unpackaged)
			{
				ereport(ERROR,
						(errcode(ERRCODE_INVALID_PARAMETER_VALUE),
						 errmsg("FROM version must be different from installation target version \"%s\"",
								versionName)));
			}
			else
			{
				/*
				 * CREATE EXTENSION ... VERSION = default_full_version, just
				 * pretend we don't have a default_full_version for the
				 * remaining of the code here, as that's the behavior we want
				 * to see happening.
				 */
				pcontrol->default_full_version = NULL;
				oldVersionName = NULL;
				updateVersions = NIL;
			}
		}
		else
		{
			/* oldVersionName != versionName */
			updateVersions = identify_update_path(pcontrol,
												  oldVersionName,
												  versionName);
		}

		/* in the create from unpackaged case, reduce the update list */
		if (unpackaged)
		{
			if (list_length(updateVersions) == 1)
			{
				/*
				 * Simple case where there's just one update script to run. We
				 * will not need any follow-on update steps.
				 */
				Assert(strcmp((char *) linitial(updateVersions), versionName) == 0);
				updateVersions = NIL;
			}
			else
			{
				/*
				 * Multi-step sequence.  We treat this as installing the version
				 * that is the target of the first script, followed by successive
				 * updates to the later versions.
				 */
				versionName = (char *) linitial(updateVersions);
				updateVersions = list_delete_first(updateVersions);
			}
		}
	}
	else
	{
		oldVersionName = NULL;
		updateVersions = NIL;
	}

	/*
	 * Fetch control parameters for installation target version
	 */
	control = read_extension_aux_control(pcontrol, versionName);

	/*
	 * Determine the target schema to install the extension into
	 */
	if (d_schema && d_schema->arg)
	{
		/*
		 * User given schema, CREATE EXTENSION ... WITH SCHEMA ...
		 *
		 * It's an error to give a schema different from control->schema if
		 * control->schema is specified.
		 */
		schemaName = strVal(d_schema->arg);

		if (control->schema != NULL &&
			strcmp(control->schema, schemaName) != 0)
			ereport(ERROR,
					(errcode(ERRCODE_FEATURE_NOT_SUPPORTED),
				errmsg("extension \"%s\" must be installed in schema \"%s\"",
					   control->name,
					   control->schema)));

		/* If the user is giving us the schema name, it must exist already */
		schemaOid = get_namespace_oid(schemaName, false);
	}
	else if (control->schema != NULL)
	{
		/*
		 * The extension is not relocatable and the author gave us a schema
		 * for it.	We create the schema here if it does not already exist.
		 */
		schemaName = control->schema;
		schemaOid = get_namespace_oid(schemaName, true);

		if (schemaOid == InvalidOid)
		{
			CreateSchemaStmt *csstmt = makeNode(CreateSchemaStmt);

			csstmt->schemaname = schemaName;
			csstmt->authid = NULL;		/* will be created by current user */
			csstmt->schemaElts = NIL;
			csstmt->if_not_exists = false;
			CreateSchemaCommand(csstmt, NULL);

			/*
			 * CreateSchemaCommand includes CommandCounterIncrement, so new
			 * schema is now visible
			 */
			schemaOid = get_namespace_oid(schemaName, false);
		}
	}
	else
	{
		/*
		 * Else, use the current default creation namespace, which is the
		 * first explicit entry in the search_path.
		 */
		List	   *search_path = fetch_search_path(false);

		if (search_path == NIL) /* probably can't happen */
			elog(ERROR, "there is no default creation target");
		schemaOid = linitial_oid(search_path);
		schemaName = get_namespace_name(schemaOid);
		if (schemaName == NULL) /* recently-deleted namespace? */
			elog(ERROR, "there is no default creation target");

		list_free(search_path);
	}

	/*
	 * We don't check creation rights on the target namespace here.  If the
	 * extension script actually creates any objects there, it will fail if
	 * the user doesn't have such permissions.  But there are cases such as
	 * procedural languages where it's convenient to set schema = pg_catalog
	 * yet we don't want to restrict the command to users with ACL_CREATE for
	 * pg_catalog.
	 */

	/*
	 * Look up the prerequisite extensions, and build lists of their OIDs and
	 * the OIDs of their target schemas.
	 */
	requiredExtensions = NIL;
	requiredSchemas = NIL;
	foreach(lc, control->requires)
	{
		char	   *curreq = (char *) lfirst(lc);
		Oid			reqext;
		Oid			reqschema;

		/*
		 * We intentionally don't use get_extension_oid's default error
		 * message here, because it would be confusing in this context.
		 */
		reqext = get_extension_oid(curreq, true);
		if (!OidIsValid(reqext))
			ereport(ERROR,
					(errcode(ERRCODE_UNDEFINED_OBJECT),
					 errmsg("required extension \"%s\" is not installed",
							curreq)));
		reqschema = get_extension_schema(reqext);
		requiredExtensions = lappend_oid(requiredExtensions, reqext);
		requiredSchemas = lappend_oid(requiredSchemas, reqschema);
	}

	/*
	 * Insert new tuple into pg_extension, and create dependency entries.
	 */
	extensionOid = InsertExtensionTuple(control->name, extowner,
										schemaOid, control->relocatable,
										versionName,
										PointerGetDatum(NULL),
										PointerGetDatum(NULL),
										requiredExtensions,
										control->ctrlOid);

	/*
	 * Apply any control-file comment on extension
	 */
	if (control->comment != NULL)
		CreateComments(extensionOid, ExtensionRelationId, 0, control->comment);

	/*
	 * Execute the installation script file
	 *
	 * If additional update scripts have to be executed, apply the updates as
	 * though a series of ALTER EXTENSION UPDATE commands were given
	 */
<<<<<<< HEAD
	ApplyExtensionUpdates(extensionOid, pcontrol,
						  versionName, updateVersions);

	return extensionOid;
=======
	if (pcontrol->default_full_version && !unpackaged)
	{
		execute_extension_script(extensionOid, control,
								 NULL, oldVersionName,
								 requiredSchemas,
								 schemaName, schemaOid);

		ApplyExtensionUpdates(extensionOid, pcontrol,
							  oldVersionName, updateVersions);
	}
	else
	{
		execute_extension_script(extensionOid, control,
								 oldVersionName, versionName,
								 requiredSchemas,
								 schemaName, schemaOid);

		ApplyExtensionUpdates(extensionOid, pcontrol,
							  versionName, updateVersions);
	}
>>>>>>> ec9f5036
}

/*
 * InsertExtensionTuple
 *
 * Insert the new pg_extension row, and create extension's dependency entries.
 * Return the OID assigned to the new row.
 *
 * This is exported for the benefit of pg_upgrade, which has to create a
 * pg_extension entry (and the extension-level dependencies) without
 * actually running the extension's script.
 *
 * extConfig and extCondition should be arrays or PointerGetDatum(NULL).
 * We declare them as plain Datum to avoid needing array.h in extension.h.
 */
Oid
InsertExtensionTuple(const char *extName, Oid extOwner,
					 Oid schemaOid, bool relocatable, const char *extVersion,
					 Datum extConfig, Datum extCondition,
					 List *requiredExtensions, Oid ctrlOid)
{
	Oid			extensionOid;
	Relation	rel;
	Datum		values[Natts_pg_extension];
	bool		nulls[Natts_pg_extension];
	HeapTuple	tuple;
	ObjectAddress myself;
	ObjectAddress nsp;
	ListCell   *lc;

	/*
	 * Build and insert the pg_extension tuple
	 */
	rel = heap_open(ExtensionRelationId, RowExclusiveLock);

	memset(values, 0, sizeof(values));
	memset(nulls, 0, sizeof(nulls));

	values[Anum_pg_extension_extname - 1] =
		DirectFunctionCall1(namein, CStringGetDatum(extName));
	values[Anum_pg_extension_extowner - 1] = ObjectIdGetDatum(extOwner);
	values[Anum_pg_extension_extnamespace - 1] = ObjectIdGetDatum(schemaOid);
	values[Anum_pg_extension_extrelocatable - 1] = BoolGetDatum(relocatable);
	values[Anum_pg_extension_extversion - 1] = CStringGetTextDatum(extVersion);

	if (extConfig == PointerGetDatum(NULL))
		nulls[Anum_pg_extension_extconfig - 1] = true;
	else
		values[Anum_pg_extension_extconfig - 1] = extConfig;

	if (extCondition == PointerGetDatum(NULL))
		nulls[Anum_pg_extension_extcondition - 1] = true;
	else
		values[Anum_pg_extension_extcondition - 1] = extCondition;

	tuple = heap_form_tuple(rel->rd_att, values, nulls);

	extensionOid = simple_heap_insert(rel, tuple);
	CatalogUpdateIndexes(rel, tuple);

	heap_freetuple(tuple);
	heap_close(rel, RowExclusiveLock);

	/*
	 * Record dependencies on owner, schema, and prerequisite extensions
	 */
	recordDependencyOnOwner(ExtensionRelationId, extensionOid, extOwner);

	myself.classId = ExtensionRelationId;
	myself.objectId = extensionOid;
	myself.objectSubId = 0;

	nsp.classId = NamespaceRelationId;
	nsp.objectId = schemaOid;
	nsp.objectSubId = 0;

	recordDependencyOn(&myself, &nsp, DEPENDENCY_NORMAL);

	foreach(lc, requiredExtensions)
	{
		Oid			reqext = lfirst_oid(lc);
		ObjectAddress otherext;

		otherext.classId = ExtensionRelationId;
		otherext.objectId = reqext;
		otherext.objectSubId = 0;

		recordDependencyOn(&myself, &otherext, DEPENDENCY_NORMAL);
	}

	/* Record dependency on pg_extension_control, if created from a template */
	if (OidIsValid(ctrlOid))
	{
		ObjectAddress pg_extension_control;

		pg_extension_control.classId = ExtensionControlRelationId;
		pg_extension_control.objectId = ctrlOid;
		pg_extension_control.objectSubId = 0;

		recordDependencyOn(&myself, &pg_extension_control, DEPENDENCY_NORMAL);
	}

	/* Post creation hook for new extension */
	InvokeObjectAccessHook(OAT_POST_CREATE,
						   ExtensionRelationId, extensionOid, 0, NULL);

	return extensionOid;
}

/*
 * Guts of extension deletion.
 *
 * All we need do here is remove the pg_extension tuple itself.  Everything
 * else is taken care of by the dependency infrastructure.
 */
void
RemoveExtensionById(Oid extId)
{
	Relation	rel;
	SysScanDesc scandesc;
	HeapTuple	tuple;
	ScanKeyData entry[1];

	/*
	 * Disallow deletion of any extension that's currently open for insertion;
	 * else subsequent executions of recordDependencyOnCurrentExtension()
	 * could create dangling pg_depend records that refer to a no-longer-valid
	 * pg_extension OID.  This is needed not so much because we think people
	 * might write "DROP EXTENSION foo" in foo's own script files, as because
	 * errors in dependency management in extension script files could give
	 * rise to cases where an extension is dropped as a result of recursing
	 * from some contained object.	Because of that, we must test for the case
	 * here, not at some higher level of the DROP EXTENSION command.
	 */
	if (extId == CurrentExtensionObject)
		ereport(ERROR,
				(errcode(ERRCODE_OBJECT_NOT_IN_PREREQUISITE_STATE),
		  errmsg("cannot drop extension \"%s\" because it is being modified",
				 get_extension_name(extId))));

	rel = heap_open(ExtensionRelationId, RowExclusiveLock);

	ScanKeyInit(&entry[0],
				ObjectIdAttributeNumber,
				BTEqualStrategyNumber, F_OIDEQ,
				ObjectIdGetDatum(extId));
	scandesc = systable_beginscan(rel, ExtensionOidIndexId, true,
								  SnapshotNow, 1, entry);

	tuple = systable_getnext(scandesc);

	/* We assume that there can be at most one matching tuple */
	if (HeapTupleIsValid(tuple))
		simple_heap_delete(rel, &tuple->t_self);

	systable_endscan(scandesc);

	heap_close(rel, RowExclusiveLock);
}

/*
 * This function lists the available extensions (one row per primary control
 * file in the control directory).	We parse each control file and report the
 * interesting fields.
 *
 * The system view pg_available_extensions provides a user interface to this
 * SRF, adding information about whether the extensions are installed in the
 * current DB.
 */
Datum
pg_available_extensions(PG_FUNCTION_ARGS)
{
	ReturnSetInfo *rsinfo = (ReturnSetInfo *) fcinfo->resultinfo;
	TupleDesc			 tupdesc;
	Tuplestorestate		*tupstore;
	MemoryContext		 per_query_ctx;
	MemoryContext		 oldcontext;
	char				*location;
	DIR					*dir;
	struct dirent		*de;
	List				*templates;
	ListCell			*lc;

	/* check to see if caller supports us returning a tuplestore */
	if (rsinfo == NULL || !IsA(rsinfo, ReturnSetInfo))
		ereport(ERROR,
				(errcode(ERRCODE_FEATURE_NOT_SUPPORTED),
				 errmsg("set-valued function called in context that cannot accept a set")));
	if (!(rsinfo->allowedModes & SFRM_Materialize))
		ereport(ERROR,
				(errcode(ERRCODE_FEATURE_NOT_SUPPORTED),
				 errmsg("materialize mode required, but it is not " \
						"allowed in this context")));

	/* Build a tuple descriptor for our result type */
	if (get_call_result_type(fcinfo, NULL, &tupdesc) != TYPEFUNC_COMPOSITE)
		elog(ERROR, "return type must be a row type");

	/* Build tuplestore to hold the result rows */
	per_query_ctx = rsinfo->econtext->ecxt_per_query_memory;
	oldcontext = MemoryContextSwitchTo(per_query_ctx);

	tupstore = tuplestore_begin_heap(true, false, work_mem);
	rsinfo->returnMode = SFRM_Materialize;
	rsinfo->setResult = tupstore;
	rsinfo->setDesc = tupdesc;

	MemoryContextSwitchTo(oldcontext);

	location = get_extension_control_directory();
	dir = AllocateDir(location);

	/*
	 * If the control directory doesn't exist, we want to silently return an
	 * empty set.  Any other error will be reported by ReadDir.
	 */
	if (dir == NULL && errno == ENOENT)
	{
		/* do nothing */
	}
	else
	{
		while ((de = ReadDir(dir, location)) != NULL)
		{
			ExtensionControl *control;
			char	   *extname;
			Datum		values[3];
			bool		nulls[3];

			if (!is_extension_control_filename(de->d_name))
				continue;

			/* extract extension name from 'name.control' filename */
			extname = pstrdup(de->d_name);
			*strrchr(extname, '.') = '\0';

			/* ignore it if it's an auxiliary control file */
			if (strstr(extname, "--"))
				continue;

			control = read_extension_control_file(extname);

			memset(values, 0, sizeof(values));
			memset(nulls, 0, sizeof(nulls));

			/* name */
			values[0] = DirectFunctionCall1(namein,
											CStringGetDatum(control->name));
			/* default_version */
			if (control->default_version == NULL)
				nulls[1] = true;
			else
				values[1] = CStringGetTextDatum(control->default_version);
			/* comment */
			if (control->comment == NULL)
				nulls[2] = true;
			else
				values[2] = CStringGetTextDatum(control->comment);

			tuplestore_putvalues(tupstore, tupdesc, values, nulls);
		}

		FreeDir(dir);
	}

    /* add in the extension we can install from a template */
	templates = pg_extension_default_controls();

    foreach(lc, templates)
	{
		char	*name = (char *)linitial(lfirst(lc));
		char	*vers = (char *)lsecond(lfirst(lc));
		Datum	 values[3];
		bool	 nulls[3];

		memset(values, 0, sizeof(values));
		memset(nulls, 0, sizeof(nulls));

		/* name */
		values[0] = DirectFunctionCall1(namein, CStringGetDatum(name));
		/* default_version */
		values[1] = CStringGetTextDatum(vers);
		/* comment */
		nulls[2] = true;

		tuplestore_putvalues(tupstore, tupdesc, values, nulls);
	}

	/* clean up and return the tuplestore */
	tuplestore_donestoring(tupstore);

	return (Datum) 0;
}

/*
 * This function lists the available extension versions (one row per
 * extension installation script).	For each version, we parse the related
 * control file(s) and report the interesting fields.
 *
 * The system view pg_available_extension_versions provides a user interface
 * to this SRF, adding information about which versions are installed in the
 * current DB.
 */
Datum
pg_available_extension_versions(PG_FUNCTION_ARGS)
{
	ReturnSetInfo *rsinfo = (ReturnSetInfo *) fcinfo->resultinfo;
	TupleDesc	tupdesc;
	Tuplestorestate *tupstore;
	MemoryContext per_query_ctx;
	MemoryContext oldcontext;
	char	   *location;
	DIR		   *dir;
	struct dirent *de;

	/* check to see if caller supports us returning a tuplestore */
	if (rsinfo == NULL || !IsA(rsinfo, ReturnSetInfo))
		ereport(ERROR,
				(errcode(ERRCODE_FEATURE_NOT_SUPPORTED),
				 errmsg("set-valued function called in context that cannot accept a set")));
	if (!(rsinfo->allowedModes & SFRM_Materialize))
		ereport(ERROR,
				(errcode(ERRCODE_FEATURE_NOT_SUPPORTED),
				 errmsg("materialize mode required, but it is not " \
						"allowed in this context")));

	/* Build a tuple descriptor for our result type */
	if (get_call_result_type(fcinfo, NULL, &tupdesc) != TYPEFUNC_COMPOSITE)
		elog(ERROR, "return type must be a row type");

	/* Build tuplestore to hold the result rows */
	per_query_ctx = rsinfo->econtext->ecxt_per_query_memory;
	oldcontext = MemoryContextSwitchTo(per_query_ctx);

	tupstore = tuplestore_begin_heap(true, false, work_mem);
	rsinfo->returnMode = SFRM_Materialize;
	rsinfo->setResult = tupstore;
	rsinfo->setDesc = tupdesc;

	MemoryContextSwitchTo(oldcontext);

	location = get_extension_control_directory();
	dir = AllocateDir(location);

	/*
	 * If the control directory doesn't exist, we want to silently return an
	 * empty set.  Any other error will be reported by ReadDir.
	 */
	if (dir == NULL && errno == ENOENT)
	{
		/* do nothing */
	}
	else
	{
		while ((de = ReadDir(dir, location)) != NULL)
		{
			ExtensionControl *control;
			char	   *extname;

			if (!is_extension_control_filename(de->d_name))
				continue;

			/* extract extension name from 'name.control' filename */
			extname = pstrdup(de->d_name);
			*strrchr(extname, '.') = '\0';

			/* ignore it if it's an auxiliary control file */
			if (strstr(extname, "--"))
				continue;

			/* read the control file */
			control = read_extension_control_file(extname);

			/* scan extension's script directory for install scripts */
			get_available_versions_for_extension(control, tupstore, tupdesc);
		}

		FreeDir(dir);
	}

	/* clean up and return the tuplestore */
	tuplestore_donestoring(tupstore);

	return (Datum) 0;
}

/*
 * Inner loop for pg_available_extension_versions:
 *		read versions of one extension, add rows to tupstore
 */
static void
get_available_versions_for_extension(ExtensionControl *pcontrol,
									 Tuplestorestate *tupstore,
									 TupleDesc tupdesc)
{
	int			extnamelen = strlen(pcontrol->name);
	char	   *location;
	DIR		   *dir;
	struct dirent *de;

	location = get_extension_script_directory(pcontrol);
	dir = AllocateDir(location);
	/* Note this will fail if script directory doesn't exist */
	while ((de = ReadDir(dir, location)) != NULL)
	{
		ExtensionControl *control;
		char	   *vername;
		Datum		values[7];
		bool		nulls[7];

		/* must be a .sql file ... */
		if (!is_extension_script_filename(de->d_name))
			continue;

		/* ... matching extension name followed by separator */
		if (strncmp(de->d_name, pcontrol->name, extnamelen) != 0 ||
			de->d_name[extnamelen] != '-' ||
			de->d_name[extnamelen + 1] != '-')
			continue;

		/* extract version name from 'extname--something.sql' filename */
		vername = pstrdup(de->d_name + extnamelen + 2);
		*strrchr(vername, '.') = '\0';

		/* ignore it if it's an update script */
		if (strstr(vername, "--"))
			continue;

		/*
		 * Fetch parameters for specific version (pcontrol is not changed)
		 */
		control = read_extension_aux_control_file(pcontrol, vername);

		memset(values, 0, sizeof(values));
		memset(nulls, 0, sizeof(nulls));

		/* name */
		values[0] = DirectFunctionCall1(namein,
										CStringGetDatum(control->name));
		/* version */
		values[1] = CStringGetTextDatum(vername);
		/* superuser */
		values[2] = BoolGetDatum(control->superuser);
		/* relocatable */
		values[3] = BoolGetDatum(control->relocatable);
		/* schema */
		if (control->schema == NULL)
			nulls[4] = true;
		else
			values[4] = DirectFunctionCall1(namein,
											CStringGetDatum(control->schema));
		/* requires */
		if (control->requires == NIL)
			nulls[5] = true;
		else
		{
			Datum	   *datums;
			int			ndatums;
			ArrayType  *a;
			ListCell   *lc;

			ndatums = list_length(control->requires);
			datums = (Datum *) palloc(ndatums * sizeof(Datum));
			ndatums = 0;
			foreach(lc, control->requires)
			{
				char	   *curreq = (char *) lfirst(lc);

				datums[ndatums++] =
					DirectFunctionCall1(namein, CStringGetDatum(curreq));
			}
			a = construct_array(datums, ndatums,
								NAMEOID,
								NAMEDATALEN, false, 'c');
			values[5] = PointerGetDatum(a);
		}
		/* comment */
		if (control->comment == NULL)
			nulls[6] = true;
		else
			values[6] = CStringGetTextDatum(control->comment);

		tuplestore_putvalues(tupstore, tupdesc, values, nulls);
	}

	FreeDir(dir);
}

/*
 * This function reports the version update paths that exist for the
 * specified extension.
 */
Datum
pg_extension_update_paths(PG_FUNCTION_ARGS)
{
	Name		extname = PG_GETARG_NAME(0);
	ReturnSetInfo *rsinfo = (ReturnSetInfo *) fcinfo->resultinfo;
	TupleDesc	tupdesc;
	Tuplestorestate *tupstore;
	MemoryContext per_query_ctx;
	MemoryContext oldcontext;
	List	   *evi_list;
	ExtensionControl *control;
	ListCell   *lc1;

	/* Check extension name validity before any filesystem access */
	check_valid_extension_name(NameStr(*extname));

	/* check to see if caller supports us returning a tuplestore */
	if (rsinfo == NULL || !IsA(rsinfo, ReturnSetInfo))
		ereport(ERROR,
				(errcode(ERRCODE_FEATURE_NOT_SUPPORTED),
				 errmsg("set-valued function called in context that cannot accept a set")));
	if (!(rsinfo->allowedModes & SFRM_Materialize))
		ereport(ERROR,
				(errcode(ERRCODE_FEATURE_NOT_SUPPORTED),
				 errmsg("materialize mode required, but it is not " \
						"allowed in this context")));

	/* Build a tuple descriptor for our result type */
	if (get_call_result_type(fcinfo, NULL, &tupdesc) != TYPEFUNC_COMPOSITE)
		elog(ERROR, "return type must be a row type");

	/* Build tuplestore to hold the result rows */
	per_query_ctx = rsinfo->econtext->ecxt_per_query_memory;
	oldcontext = MemoryContextSwitchTo(per_query_ctx);

	tupstore = tuplestore_begin_heap(true, false, work_mem);
	rsinfo->returnMode = SFRM_Materialize;
	rsinfo->setResult = tupstore;
	rsinfo->setDesc = tupdesc;

	MemoryContextSwitchTo(oldcontext);

	/* Read the extension's control file */
	control = read_extension_control(NameStr(*extname));

	/* Extract the version update graph from the script directory */
	evi_list = get_ext_ver_list(control);

	/* Iterate over all pairs of versions */
	foreach(lc1, evi_list)
	{
		ExtensionVersionInfo *evi1 = (ExtensionVersionInfo *) lfirst(lc1);
		ListCell   *lc2;

		foreach(lc2, evi_list)
		{
			ExtensionVersionInfo *evi2 = (ExtensionVersionInfo *) lfirst(lc2);
			List	   *path;
			Datum		values[3];
			bool		nulls[3];

			if (evi1 == evi2)
				continue;

			/* Find shortest path from evi1 to evi2 */
			path = find_update_path(evi_list, evi1, evi2, true);

			/* Emit result row */
			memset(values, 0, sizeof(values));
			memset(nulls, 0, sizeof(nulls));

			/* source */
			values[0] = CStringGetTextDatum(evi1->name);
			/* target */
			values[1] = CStringGetTextDatum(evi2->name);
			/* path */
			if (path == NIL)
				nulls[2] = true;
			else
			{
				StringInfoData pathbuf;
				ListCell   *lcv;

				initStringInfo(&pathbuf);
				/* The path doesn't include start vertex, but show it */
				appendStringInfoString(&pathbuf, evi1->name);
				foreach(lcv, path)
				{
					char	   *versionName = (char *) lfirst(lcv);

					appendStringInfoString(&pathbuf, "--");
					appendStringInfoString(&pathbuf, versionName);
				}
				values[2] = CStringGetTextDatum(pathbuf.data);
				pfree(pathbuf.data);
			}

			tuplestore_putvalues(tupstore, tupdesc, values, nulls);
		}
	}

	/* clean up and return the tuplestore */
	tuplestore_donestoring(tupstore);

	return (Datum) 0;
}

/*
 * pg_extension_config_dump
 *
 * Record information about a configuration table that belongs to an
 * extension being created, but whose contents should be dumped in whole
 * or in part during pg_dump.
 */
Datum
pg_extension_config_dump(PG_FUNCTION_ARGS)
{
	Oid			tableoid = PG_GETARG_OID(0);
	text	   *wherecond = PG_GETARG_TEXT_P(1);
	char	   *tablename;
	Relation	extRel;
	ScanKeyData key[1];
	SysScanDesc extScan;
	HeapTuple	extTup;
	Datum		arrayDatum;
	Datum		elementDatum;
	int			arrayLength;
	int			arrayIndex;
	bool		isnull;
	Datum		repl_val[Natts_pg_extension];
	bool		repl_null[Natts_pg_extension];
	bool		repl_repl[Natts_pg_extension];
	ArrayType  *a;

	/*
	 * We only allow this to be called from an extension's SQL script. We
	 * shouldn't need any permissions check beyond that.
	 */
	if (!creating_extension)
		ereport(ERROR,
				(errcode(ERRCODE_FEATURE_NOT_SUPPORTED),
				 errmsg("pg_extension_config_dump() can only be called "
						"from an SQL script executed by CREATE EXTENSION")));

	/*
	 * Check that the table exists and is a member of the extension being
	 * created.  This ensures that we don't need to register an additional
	 * dependency to protect the extconfig entry.
	 */
	tablename = get_rel_name(tableoid);
	if (tablename == NULL)
		ereport(ERROR,
				(errcode(ERRCODE_UNDEFINED_TABLE),
				 errmsg("OID %u does not refer to a table", tableoid)));
	if (getExtensionOfObject(RelationRelationId, tableoid) !=
		CurrentExtensionObject)
		ereport(ERROR,
				(errcode(ERRCODE_OBJECT_NOT_IN_PREREQUISITE_STATE),
		errmsg("table \"%s\" is not a member of the extension being created",
			   tablename)));

	/*
	 * Add the table OID and WHERE condition to the extension's extconfig and
	 * extcondition arrays.
	 *
	 * If the table is already in extconfig, treat this as an update of the
	 * WHERE condition.
	 */

	/* Find the pg_extension tuple */
	extRel = heap_open(ExtensionRelationId, RowExclusiveLock);

	ScanKeyInit(&key[0],
				ObjectIdAttributeNumber,
				BTEqualStrategyNumber, F_OIDEQ,
				ObjectIdGetDatum(CurrentExtensionObject));

	extScan = systable_beginscan(extRel, ExtensionOidIndexId, true,
								 SnapshotNow, 1, key);

	extTup = systable_getnext(extScan);

	if (!HeapTupleIsValid(extTup))		/* should not happen */
		elog(ERROR, "extension with oid %u does not exist",
			 CurrentExtensionObject);

	memset(repl_val, 0, sizeof(repl_val));
	memset(repl_null, false, sizeof(repl_null));
	memset(repl_repl, false, sizeof(repl_repl));

	/* Build or modify the extconfig value */
	elementDatum = ObjectIdGetDatum(tableoid);

	arrayDatum = heap_getattr(extTup, Anum_pg_extension_extconfig,
							  RelationGetDescr(extRel), &isnull);
	if (isnull)
	{
		/* Previously empty extconfig, so build 1-element array */
		arrayLength = 0;
		arrayIndex = 1;

		a = construct_array(&elementDatum, 1,
							OIDOID,
							sizeof(Oid), true, 'i');
	}
	else
	{
		/* Modify or extend existing extconfig array */
		Oid		   *arrayData;
		int			i;

		a = DatumGetArrayTypeP(arrayDatum);

		arrayLength = ARR_DIMS(a)[0];
		if (ARR_NDIM(a) != 1 ||
			ARR_LBOUND(a)[0] != 1 ||
			arrayLength < 0 ||
			ARR_HASNULL(a) ||
			ARR_ELEMTYPE(a) != OIDOID)
			elog(ERROR, "extconfig is not a 1-D Oid array");
		arrayData = (Oid *) ARR_DATA_PTR(a);

		arrayIndex = arrayLength + 1;	/* set up to add after end */

		for (i = 0; i < arrayLength; i++)
		{
			if (arrayData[i] == tableoid)
			{
				arrayIndex = i + 1;		/* replace this element instead */
				break;
			}
		}

		a = array_set(a, 1, &arrayIndex,
					  elementDatum,
					  false,
					  -1 /* varlena array */ ,
					  sizeof(Oid) /* OID's typlen */ ,
					  true /* OID's typbyval */ ,
					  'i' /* OID's typalign */ );
	}
	repl_val[Anum_pg_extension_extconfig - 1] = PointerGetDatum(a);
	repl_repl[Anum_pg_extension_extconfig - 1] = true;

	/* Build or modify the extcondition value */
	elementDatum = PointerGetDatum(wherecond);

	arrayDatum = heap_getattr(extTup, Anum_pg_extension_extcondition,
							  RelationGetDescr(extRel), &isnull);
	if (isnull)
	{
		if (arrayLength != 0)
			elog(ERROR, "extconfig and extcondition arrays do not match");

		a = construct_array(&elementDatum, 1,
							TEXTOID,
							-1, false, 'i');
	}
	else
	{
		a = DatumGetArrayTypeP(arrayDatum);

		if (ARR_NDIM(a) != 1 ||
			ARR_LBOUND(a)[0] != 1 ||
			ARR_HASNULL(a) ||
			ARR_ELEMTYPE(a) != TEXTOID)
			elog(ERROR, "extcondition is not a 1-D text array");
		if (ARR_DIMS(a)[0] != arrayLength)
			elog(ERROR, "extconfig and extcondition arrays do not match");

		/* Add or replace at same index as in extconfig */
		a = array_set(a, 1, &arrayIndex,
					  elementDatum,
					  false,
					  -1 /* varlena array */ ,
					  -1 /* TEXT's typlen */ ,
					  false /* TEXT's typbyval */ ,
					  'i' /* TEXT's typalign */ );
	}
	repl_val[Anum_pg_extension_extcondition - 1] = PointerGetDatum(a);
	repl_repl[Anum_pg_extension_extcondition - 1] = true;

	extTup = heap_modify_tuple(extTup, RelationGetDescr(extRel),
							   repl_val, repl_null, repl_repl);

	simple_heap_update(extRel, &extTup->t_self, extTup);
	CatalogUpdateIndexes(extRel, extTup);

	systable_endscan(extScan);

	heap_close(extRel, RowExclusiveLock);

	PG_RETURN_VOID();
}

/*
 * extension_config_remove
 *
 * Remove the specified table OID from extension's extconfig, if present.
 * This is not currently exposed as a function, but it could be;
 * for now, we just invoke it from ALTER EXTENSION DROP.
 */
static void
extension_config_remove(Oid extensionoid, Oid tableoid)
{
	Relation	extRel;
	ScanKeyData key[1];
	SysScanDesc extScan;
	HeapTuple	extTup;
	Datum		arrayDatum;
	int			arrayLength;
	int			arrayIndex;
	bool		isnull;
	Datum		repl_val[Natts_pg_extension];
	bool		repl_null[Natts_pg_extension];
	bool		repl_repl[Natts_pg_extension];
	ArrayType  *a;

	/* Find the pg_extension tuple */
	extRel = heap_open(ExtensionRelationId, RowExclusiveLock);

	ScanKeyInit(&key[0],
				ObjectIdAttributeNumber,
				BTEqualStrategyNumber, F_OIDEQ,
				ObjectIdGetDatum(extensionoid));

	extScan = systable_beginscan(extRel, ExtensionOidIndexId, true,
								 SnapshotNow, 1, key);

	extTup = systable_getnext(extScan);

	if (!HeapTupleIsValid(extTup))		/* should not happen */
		elog(ERROR, "extension with oid %u does not exist",
			 extensionoid);

	/* Search extconfig for the tableoid */
	arrayDatum = heap_getattr(extTup, Anum_pg_extension_extconfig,
							  RelationGetDescr(extRel), &isnull);
	if (isnull)
	{
		/* nothing to do */
		a = NULL;
		arrayLength = 0;
		arrayIndex = -1;
	}
	else
	{
		Oid		   *arrayData;
		int			i;

		a = DatumGetArrayTypeP(arrayDatum);

		arrayLength = ARR_DIMS(a)[0];
		if (ARR_NDIM(a) != 1 ||
			ARR_LBOUND(a)[0] != 1 ||
			arrayLength < 0 ||
			ARR_HASNULL(a) ||
			ARR_ELEMTYPE(a) != OIDOID)
			elog(ERROR, "extconfig is not a 1-D Oid array");
		arrayData = (Oid *) ARR_DATA_PTR(a);

		arrayIndex = -1;		/* flag for no deletion needed */

		for (i = 0; i < arrayLength; i++)
		{
			if (arrayData[i] == tableoid)
			{
				arrayIndex = i; /* index to remove */
				break;
			}
		}
	}

	/* If tableoid is not in extconfig, nothing to do */
	if (arrayIndex < 0)
	{
		systable_endscan(extScan);
		heap_close(extRel, RowExclusiveLock);
		return;
	}

	/* Modify or delete the extconfig value */
	memset(repl_val, 0, sizeof(repl_val));
	memset(repl_null, false, sizeof(repl_null));
	memset(repl_repl, false, sizeof(repl_repl));

	if (arrayLength <= 1)
	{
		/* removing only element, just set array to null */
		repl_null[Anum_pg_extension_extconfig - 1] = true;
	}
	else
	{
		/* squeeze out the target element */
		Datum	   *dvalues;
		bool	   *dnulls;
		int			nelems;
		int			i;

		deconstruct_array(a, OIDOID, sizeof(Oid), true, 'i',
						  &dvalues, &dnulls, &nelems);

		/* We already checked there are no nulls, so ignore dnulls */
		for (i = arrayIndex; i < arrayLength - 1; i++)
			dvalues[i] = dvalues[i + 1];

		a = construct_array(dvalues, arrayLength - 1,
							OIDOID, sizeof(Oid), true, 'i');

		repl_val[Anum_pg_extension_extconfig - 1] = PointerGetDatum(a);
	}
	repl_repl[Anum_pg_extension_extconfig - 1] = true;

	/* Modify or delete the extcondition value */
	arrayDatum = heap_getattr(extTup, Anum_pg_extension_extcondition,
							  RelationGetDescr(extRel), &isnull);
	if (isnull)
	{
		elog(ERROR, "extconfig and extcondition arrays do not match");
	}
	else
	{
		a = DatumGetArrayTypeP(arrayDatum);

		if (ARR_NDIM(a) != 1 ||
			ARR_LBOUND(a)[0] != 1 ||
			ARR_HASNULL(a) ||
			ARR_ELEMTYPE(a) != TEXTOID)
			elog(ERROR, "extcondition is not a 1-D text array");
		if (ARR_DIMS(a)[0] != arrayLength)
			elog(ERROR, "extconfig and extcondition arrays do not match");
	}

	if (arrayLength <= 1)
	{
		/* removing only element, just set array to null */
		repl_null[Anum_pg_extension_extcondition - 1] = true;
	}
	else
	{
		/* squeeze out the target element */
		Datum	   *dvalues;
		bool	   *dnulls;
		int			nelems;
		int			i;

		deconstruct_array(a, TEXTOID, -1, false, 'i',
						  &dvalues, &dnulls, &nelems);

		/* We already checked there are no nulls, so ignore dnulls */
		for (i = arrayIndex; i < arrayLength - 1; i++)
			dvalues[i] = dvalues[i + 1];

		a = construct_array(dvalues, arrayLength - 1,
							TEXTOID, -1, false, 'i');

		repl_val[Anum_pg_extension_extcondition - 1] = PointerGetDatum(a);
	}
	repl_repl[Anum_pg_extension_extcondition - 1] = true;

	extTup = heap_modify_tuple(extTup, RelationGetDescr(extRel),
							   repl_val, repl_null, repl_repl);

	simple_heap_update(extRel, &extTup->t_self, extTup);
	CatalogUpdateIndexes(extRel, extTup);

	systable_endscan(extScan);

	heap_close(extRel, RowExclusiveLock);
}

/*
 * Execute ALTER EXTENSION SET SCHEMA
 */
Oid
AlterExtensionNamespace(List *names, const char *newschema)
{
	char	   *extensionName;
	Oid			extensionOid;
	Oid			nspOid;
	Oid			oldNspOid = InvalidOid;
	AclResult	aclresult;
	Relation	extRel;
	ScanKeyData key[2];
	SysScanDesc extScan;
	HeapTuple	extTup;
	Form_pg_extension extForm;
	Relation	depRel;
	SysScanDesc depScan;
	HeapTuple	depTup;
	ObjectAddresses *objsMoved;

	if (list_length(names) != 1)
		ereport(ERROR,
				(errcode(ERRCODE_SYNTAX_ERROR),
				 errmsg("extension name cannot be qualified")));
	extensionName = strVal(linitial(names));

	extensionOid = get_extension_oid(extensionName, false);

	nspOid = LookupCreationNamespace(newschema);

	/*
	 * Permission check: must own extension.  Note that we don't bother to
	 * check ownership of the individual member objects ...
	 */
	if (!pg_extension_ownercheck(extensionOid, GetUserId()))
		aclcheck_error(ACLCHECK_NOT_OWNER, ACL_KIND_EXTENSION,
					   extensionName);

	/* Permission check: must have creation rights in target namespace */
	aclresult = pg_namespace_aclcheck(nspOid, GetUserId(), ACL_CREATE);
	if (aclresult != ACLCHECK_OK)
		aclcheck_error(aclresult, ACL_KIND_NAMESPACE, newschema);

	/*
	 * If the schema is currently a member of the extension, disallow moving
	 * the extension into the schema.  That would create a dependency loop.
	 */
	if (getExtensionOfObject(NamespaceRelationId, nspOid) == extensionOid)
		ereport(ERROR,
				(errcode(ERRCODE_OBJECT_NOT_IN_PREREQUISITE_STATE),
				 errmsg("cannot move extension \"%s\" into schema \"%s\" "
						"because the extension contains the schema",
						extensionName, newschema)));

	/* Locate the pg_extension tuple */
	extRel = heap_open(ExtensionRelationId, RowExclusiveLock);

	ScanKeyInit(&key[0],
				ObjectIdAttributeNumber,
				BTEqualStrategyNumber, F_OIDEQ,
				ObjectIdGetDatum(extensionOid));

	extScan = systable_beginscan(extRel, ExtensionOidIndexId, true,
								 SnapshotNow, 1, key);

	extTup = systable_getnext(extScan);

	if (!HeapTupleIsValid(extTup))		/* should not happen */
		elog(ERROR, "extension with oid %u does not exist", extensionOid);

	/* Copy tuple so we can modify it below */
	extTup = heap_copytuple(extTup);
	extForm = (Form_pg_extension) GETSTRUCT(extTup);

	systable_endscan(extScan);

	/*
	 * If the extension is already in the target schema, just silently do
	 * nothing.
	 */
	if (extForm->extnamespace == nspOid)
	{
		heap_close(extRel, RowExclusiveLock);
		return InvalidOid;
	}

	/* Check extension is supposed to be relocatable */
	if (!extForm->extrelocatable)
		ereport(ERROR,
				(errcode(ERRCODE_FEATURE_NOT_SUPPORTED),
				 errmsg("extension \"%s\" does not support SET SCHEMA",
						NameStr(extForm->extname))));

	objsMoved = new_object_addresses();

	/*
	 * Scan pg_depend to find objects that depend directly on the extension,
	 * and alter each one's schema.
	 */
	depRel = heap_open(DependRelationId, AccessShareLock);

	ScanKeyInit(&key[0],
				Anum_pg_depend_refclassid,
				BTEqualStrategyNumber, F_OIDEQ,
				ObjectIdGetDatum(ExtensionRelationId));
	ScanKeyInit(&key[1],
				Anum_pg_depend_refobjid,
				BTEqualStrategyNumber, F_OIDEQ,
				ObjectIdGetDatum(extensionOid));

	depScan = systable_beginscan(depRel, DependReferenceIndexId, true,
								 SnapshotNow, 2, key);

	while (HeapTupleIsValid(depTup = systable_getnext(depScan)))
	{
		Form_pg_depend pg_depend = (Form_pg_depend) GETSTRUCT(depTup);
		ObjectAddress dep;
		Oid			dep_oldNspOid;

		/*
		 * Ignore non-membership dependencies.	(Currently, the only other
		 * case we could see here is a normal dependency from another
		 * extension.)
		 */
		if (pg_depend->deptype != DEPENDENCY_EXTENSION)
			continue;

		dep.classId = pg_depend->classid;
		dep.objectId = pg_depend->objid;
		dep.objectSubId = pg_depend->objsubid;

		if (dep.objectSubId != 0)		/* should not happen */
			elog(ERROR, "extension should not have a sub-object dependency");

		/* Relocate the object */
		dep_oldNspOid = AlterObjectNamespace_oid(dep.classId,
												 dep.objectId,
												 nspOid,
												 objsMoved);

		/*
		 * Remember previous namespace of first object that has one
		 */
		if (oldNspOid == InvalidOid && dep_oldNspOid != InvalidOid)
			oldNspOid = dep_oldNspOid;

		/*
		 * If not all the objects had the same old namespace (ignoring any
		 * that are not in namespaces), complain.
		 */
		if (dep_oldNspOid != InvalidOid && dep_oldNspOid != oldNspOid)
			ereport(ERROR,
					(errcode(ERRCODE_FEATURE_NOT_SUPPORTED),
					 errmsg("extension \"%s\" does not support SET SCHEMA",
							NameStr(extForm->extname)),
					 errdetail("%s is not in the extension's schema \"%s\"",
							   getObjectDescription(&dep),
							   get_namespace_name(oldNspOid))));
	}

	systable_endscan(depScan);

	relation_close(depRel, AccessShareLock);

	/* Now adjust pg_extension.extnamespace */
	extForm->extnamespace = nspOid;

	simple_heap_update(extRel, &extTup->t_self, extTup);
	CatalogUpdateIndexes(extRel, extTup);

	heap_close(extRel, RowExclusiveLock);

	/* update dependencies to point to the new schema */
	changeDependencyFor(ExtensionRelationId, extensionOid,
						NamespaceRelationId, oldNspOid, nspOid);

	return extensionOid;
}

/*
 * Execute ALTER EXTENSION UPDATE
 */
Oid
ExecAlterExtensionStmt(AlterExtensionStmt *stmt)
{
	DefElem    *d_new_version = NULL;
	char	   *versionName;
	char	   *oldVersionName;
	ExtensionControl *control;
	Oid			extensionOid;
	Relation	extRel;
	ScanKeyData key[1];
	SysScanDesc extScan;
	HeapTuple	extTup;
	List	   *updateVersions;
	Datum		datum;
	bool		isnull;
	ListCell   *lc;

	/*
	 * We use global variables to track the extension being created, so we can
	 * create/update only one extension at the same time.
	 */
	if (creating_extension)
		ereport(ERROR,
				(errcode(ERRCODE_FEATURE_NOT_SUPPORTED),
				 errmsg("nested ALTER EXTENSION is not supported")));

	/*
	 * Look up the extension --- it must already exist in pg_extension
	 */
	extRel = heap_open(ExtensionRelationId, AccessShareLock);

	ScanKeyInit(&key[0],
				Anum_pg_extension_extname,
				BTEqualStrategyNumber, F_NAMEEQ,
				CStringGetDatum(stmt->extname));

	extScan = systable_beginscan(extRel, ExtensionNameIndexId, true,
								 SnapshotNow, 1, key);

	extTup = systable_getnext(extScan);

	if (!HeapTupleIsValid(extTup))
		ereport(ERROR,
				(errcode(ERRCODE_UNDEFINED_OBJECT),
				 errmsg("extension \"%s\" does not exist",
						stmt->extname)));

	extensionOid = HeapTupleGetOid(extTup);

	/*
	 * Determine the existing version we are updating from
	 */
	datum = heap_getattr(extTup, Anum_pg_extension_extversion,
						 RelationGetDescr(extRel), &isnull);
	if (isnull)
		elog(ERROR, "extversion is null");
	oldVersionName = text_to_cstring(DatumGetTextPP(datum));

	systable_endscan(extScan);

	heap_close(extRel, AccessShareLock);

	/* Permission check: must own extension */
	if (!pg_extension_ownercheck(extensionOid, GetUserId()))
		aclcheck_error(ACLCHECK_NOT_OWNER, ACL_KIND_EXTENSION,
					   stmt->extname);

	/*
	 * Read the primary control file.  Note we assume that it does not contain
	 * any non-ASCII data, so there is no need to worry about encoding at this
	 * point.
	 */
	control = read_extension_control(stmt->extname);

	/*
	 * Read the statement option list
	 */
	foreach(lc, stmt->options)
	{
		DefElem    *defel = (DefElem *) lfirst(lc);

		if (strcmp(defel->defname, "new_version") == 0)
		{
			if (d_new_version)
				ereport(ERROR,
						(errcode(ERRCODE_SYNTAX_ERROR),
						 errmsg("conflicting or redundant options")));
			d_new_version = defel;
		}
		else
			elog(ERROR, "unrecognized option: %s", defel->defname);
	}

	/*
	 * Determine the version to update to
	 */
	if (d_new_version && d_new_version->arg)
		versionName = strVal(d_new_version->arg);
	else if (control->default_version)
		versionName = control->default_version;
	else
	{
		ereport(ERROR,
				(errcode(ERRCODE_INVALID_PARAMETER_VALUE),
				 errmsg("version to install must be specified")));
		versionName = NULL;		/* keep compiler quiet */
	}
	check_valid_version_name(versionName);

	/*
	 * If we're already at that version, just say so
	 */
	if (strcmp(oldVersionName, versionName) == 0)
	{
		ereport(NOTICE,
		   (errmsg("version \"%s\" of extension \"%s\" is already installed",
				   versionName, stmt->extname)));
		return InvalidOid;
	}

	/*
	 * Identify the series of update script files we need to execute
	 */
	updateVersions = identify_update_path(control,
										  oldVersionName,
										  versionName);

	/*
	 * Update the pg_extension row and execute the update scripts, one at a
	 * time
	 */
	ApplyExtensionUpdates(extensionOid, control,
						  oldVersionName, updateVersions);

	return extensionOid;
}

/*
 * Apply a series of update scripts as though individual ALTER EXTENSION
 * UPDATE commands had been given, including altering the pg_extension row
 * and dependencies each time.
 *
 * This might be more work than necessary, but it ensures that old update
 * scripts don't break if newer versions have different control parameters.
 */
static void
ApplyExtensionUpdates(Oid extensionOid,
					  ExtensionControl *pcontrol,
					  const char *initialVersion,
					  List *updateVersions)
{
	const char *oldVersionName = initialVersion;
	ListCell   *lcv;

	foreach(lcv, updateVersions)
	{
		char	   *versionName = (char *) lfirst(lcv);
		ExtensionControl *control;
		char	   *schemaName;
		Oid			schemaOid;
		List	   *requiredExtensions;
		List	   *requiredSchemas;
		Relation	extRel;
		ScanKeyData key[1];
		SysScanDesc extScan;
		HeapTuple	extTup;
		Form_pg_extension extForm;
		Datum		values[Natts_pg_extension];
		bool		nulls[Natts_pg_extension];
		bool		repl[Natts_pg_extension];
		ObjectAddress myself;
		ListCell   *lc;

		/*
		 * Fetch parameters for specific version (pcontrol is not changed)
		 */
		control = read_extension_aux_control(pcontrol, versionName);

		/* Find the pg_extension tuple */
		extRel = heap_open(ExtensionRelationId, RowExclusiveLock);

		ScanKeyInit(&key[0],
					ObjectIdAttributeNumber,
					BTEqualStrategyNumber, F_OIDEQ,
					ObjectIdGetDatum(extensionOid));

		extScan = systable_beginscan(extRel, ExtensionOidIndexId, true,
									 SnapshotNow, 1, key);

		extTup = systable_getnext(extScan);

		if (!HeapTupleIsValid(extTup))	/* should not happen */
			elog(ERROR, "extension with oid %u does not exist",
				 extensionOid);

		extForm = (Form_pg_extension) GETSTRUCT(extTup);

		/*
		 * Determine the target schema (set by original install)
		 */
		schemaOid = extForm->extnamespace;
		schemaName = get_namespace_name(schemaOid);

		/*
		 * Modify extrelocatable and extversion in the pg_extension tuple
		 */
		memset(values, 0, sizeof(values));
		memset(nulls, 0, sizeof(nulls));
		memset(repl, 0, sizeof(repl));

		values[Anum_pg_extension_extrelocatable - 1] =
			BoolGetDatum(control->relocatable);
		repl[Anum_pg_extension_extrelocatable - 1] = true;
		values[Anum_pg_extension_extversion - 1] =
			CStringGetTextDatum(versionName);
		repl[Anum_pg_extension_extversion - 1] = true;

		extTup = heap_modify_tuple(extTup, RelationGetDescr(extRel),
								   values, nulls, repl);

		simple_heap_update(extRel, &extTup->t_self, extTup);
		CatalogUpdateIndexes(extRel, extTup);

		systable_endscan(extScan);

		heap_close(extRel, RowExclusiveLock);

		/*
		 * Look up the prerequisite extensions for this version, and build
		 * lists of their OIDs and the OIDs of their target schemas.
		 */
		requiredExtensions = NIL;
		requiredSchemas = NIL;
		foreach(lc, control->requires)
		{
			char	   *curreq = (char *) lfirst(lc);
			Oid			reqext;
			Oid			reqschema;

			/*
			 * We intentionally don't use get_extension_oid's default error
			 * message here, because it would be confusing in this context.
			 */
			reqext = get_extension_oid(curreq, true);
			if (!OidIsValid(reqext))
				ereport(ERROR,
						(errcode(ERRCODE_UNDEFINED_OBJECT),
						 errmsg("required extension \"%s\" is not installed",
								curreq)));
			reqschema = get_extension_schema(reqext);
			requiredExtensions = lappend_oid(requiredExtensions, reqext);
			requiredSchemas = lappend_oid(requiredSchemas, reqschema);
		}

		/*
		 * Remove and recreate dependencies on prerequisite extensions
		 */
		deleteDependencyRecordsForClass(ExtensionRelationId, extensionOid,
										ExtensionRelationId,
										DEPENDENCY_NORMAL);

		myself.classId = ExtensionRelationId;
		myself.objectId = extensionOid;
		myself.objectSubId = 0;

		foreach(lc, requiredExtensions)
		{
			Oid			reqext = lfirst_oid(lc);
			ObjectAddress otherext;

			otherext.classId = ExtensionRelationId;
			otherext.objectId = reqext;
			otherext.objectSubId = 0;

			recordDependencyOn(&myself, &otherext, DEPENDENCY_NORMAL);
		}

		/*
		 * Finally, execute the update script file
		 */
		execute_extension_script(extensionOid, control,
								 oldVersionName, versionName,
								 requiredSchemas,
								 schemaName, schemaOid);

		/*
		 * Update prior-version name and loop around.  Since
		 * execute_sql_string did a final CommandCounterIncrement, we can
		 * update the pg_extension row again.
		 */
		oldVersionName = versionName;
	}
}

/*
 * Execute ALTER EXTENSION ADD/DROP
 */
Oid
ExecAlterExtensionContentsStmt(AlterExtensionContentsStmt *stmt)
{
	ObjectAddress extension;
	ObjectAddress object;
	Relation	relation;
	Oid			oldExtension;

	extension.classId = ExtensionRelationId;
	extension.objectId = get_extension_oid(stmt->extname, false);
	extension.objectSubId = 0;

	/* Permission check: must own extension */
	if (!pg_extension_ownercheck(extension.objectId, GetUserId()))
		aclcheck_error(ACLCHECK_NOT_OWNER, ACL_KIND_EXTENSION,
					   stmt->extname);

	/*
	 * Translate the parser representation that identifies the object into an
	 * ObjectAddress.  get_object_address() will throw an error if the object
	 * does not exist, and will also acquire a lock on the object to guard
	 * against concurrent DROP and ALTER EXTENSION ADD/DROP operations.
	 */
	object = get_object_address(stmt->objtype, stmt->objname, stmt->objargs,
								&relation, ShareUpdateExclusiveLock, false);

	/* Permission check: must own target object, too */
	check_object_ownership(GetUserId(), stmt->objtype, object,
						   stmt->objname, stmt->objargs, relation);

	/*
	 * Check existing extension membership.
	 */
	oldExtension = getExtensionOfObject(object.classId, object.objectId);

	if (stmt->action > 0)
	{
		/*
		 * ADD, so complain if object is already attached to some extension.
		 */
		if (OidIsValid(oldExtension))
			ereport(ERROR,
					(errcode(ERRCODE_OBJECT_NOT_IN_PREREQUISITE_STATE),
					 errmsg("%s is already a member of extension \"%s\"",
							getObjectDescription(&object),
							get_extension_name(oldExtension))));

		/*
		 * Prevent a schema from being added to an extension if the schema
		 * contains the extension.	That would create a dependency loop.
		 */
		if (object.classId == NamespaceRelationId &&
			object.objectId == get_extension_schema(extension.objectId))
			ereport(ERROR,
					(errcode(ERRCODE_OBJECT_NOT_IN_PREREQUISITE_STATE),
					 errmsg("cannot add schema \"%s\" to extension \"%s\" "
							"because the schema contains the extension",
							get_namespace_name(object.objectId),
							stmt->extname)));

		/*
		 * OK, add the dependency.
		 */
		recordDependencyOn(&object, &extension, DEPENDENCY_EXTENSION);
	}
	else
	{
		/*
		 * DROP, so complain if it's not a member.
		 */
		if (oldExtension != extension.objectId)
			ereport(ERROR,
					(errcode(ERRCODE_OBJECT_NOT_IN_PREREQUISITE_STATE),
					 errmsg("%s is not a member of extension \"%s\"",
							getObjectDescription(&object),
							stmt->extname)));

		/*
		 * OK, drop the dependency.
		 */
		if (deleteDependencyRecordsForClass(object.classId, object.objectId,
											ExtensionRelationId,
											DEPENDENCY_EXTENSION) != 1)
			elog(ERROR, "unexpected number of extension dependency records");

		/*
		 * If it's a relation, it might have an entry in the extension's
		 * extconfig array, which we must remove.
		 */
		if (object.classId == RelationRelationId)
			extension_config_remove(extension.objectId, object.objectId);
	}

	/*
	 * If get_object_address() opened the relation for us, we close it to keep
	 * the reference count correct - but we retain any locks acquired by
	 * get_object_address() until commit time, to guard against concurrent
	 * activity.
	 */
	if (relation != NULL)
		relation_close(relation, NoLock);

	return extension.objectId;
}<|MERGE_RESOLUTION|>--- conflicted
+++ resolved
@@ -63,27 +63,6 @@
 Oid			CurrentExtensionObject = InvalidOid;
 
 /*
-<<<<<<< HEAD
-=======
- * Internal data structure to hold the results of parsing a control file
- */
-typedef struct ExtensionControlFile
-{
-	char	   *name;			/* name of the extension */
-	char	   *directory;		/* directory for script files */
-	char	   *default_version;	/* default install target version, if any */
-	char	   *default_full_version;	/* default install source version, if any */
-	char	   *module_pathname;	/* string to substitute for MODULE_PATHNAME */
-	char	   *comment;		/* comment, if any */
-	char	   *schema;			/* target schema (allowed if !relocatable) */
-	bool		relocatable;	/* is ALTER EXTENSION SET SCHEMA supported? */
-	bool		superuser;		/* must be superuser to install? */
-	int			encoding;		/* encoding of the script file, or -1 */
-	List	   *requires;		/* names of prerequisite extensions */
-} ExtensionControlFile;
-
-/*
->>>>>>> ec9f5036
  * Internal data structure for update path information
  */
 typedef struct ExtensionVersionInfo
@@ -876,13 +855,6 @@
 					 errhint("Must be superuser to update this extension.")));
 	}
 
-<<<<<<< HEAD
-=======
-	filename = get_extension_script_filename(control, from_version, version);
-
-	elog(DEBUG1, "execute_extension_script: '%s'", filename);
-
->>>>>>> ec9f5036
 	/*
 	 * Force client_min_messages and log_min_messages to be at least WARNING,
 	 * so that we won't spam the user with useless NOTICE messages from common
@@ -1650,12 +1622,6 @@
 	 * If additional update scripts have to be executed, apply the updates as
 	 * though a series of ALTER EXTENSION UPDATE commands were given
 	 */
-<<<<<<< HEAD
-	ApplyExtensionUpdates(extensionOid, pcontrol,
-						  versionName, updateVersions);
-
-	return extensionOid;
-=======
 	if (pcontrol->default_full_version && !unpackaged)
 	{
 		execute_extension_script(extensionOid, control,
@@ -1676,7 +1642,7 @@
 		ApplyExtensionUpdates(extensionOid, pcontrol,
 							  versionName, updateVersions);
 	}
->>>>>>> ec9f5036
+	return extensionOid;
 }
 
 /*
