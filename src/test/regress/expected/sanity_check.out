VACUUM;
--
-- sanity check, if we don't have indices the test will take years to
-- complete.  But skip TOAST relations (since they will have varying
-- names depending on the current OID counter) as well as temp tables
-- of other backends (to avoid timing-dependent behavior).
--
SELECT relname, relhasindex
   FROM pg_class c LEFT JOIN pg_namespace n ON n.oid = relnamespace
   WHERE relkind = 'r' AND (nspname ~ '^pg_temp_') IS NOT TRUE
   ORDER BY relname;
         relname         | relhasindex 
-------------------------+-------------
 a                       | f
 a_star                  | f
 abstime_tbl             | f
 aggtest                 | f
 array_index_op_test     | t
 array_op_test           | f
 b                       | f
 b_star                  | f
 box_tbl                 | f
 bprime                  | f
 bt_f8_heap              | t
 bt_i4_heap              | t
 bt_name_heap            | t
 bt_txt_heap             | t
 c                       | f
 c_star                  | f
 char_tbl                | f
 check2_tbl              | f
 check_tbl               | f
 circle_tbl              | t
 city                    | f
 copy_tbl                | f
 d                       | f
 d_star                  | f
 date_tbl                | f
 default_tbl             | f
 defaultexpr_tbl         | f
 dept                    | f
 dupindexcols            | t
 e_star                  | f
 emp                     | f
 equipment_r             | f
 f_star                  | f
 fast_emp4000            | t
 float4_tbl              | f
 float8_tbl              | f
 func_index_heap         | t
 hash_f8_heap            | t
 hash_i4_heap            | t
 hash_name_heap          | t
 hash_txt_heap           | t
 hobbies_r               | f
 ihighway                | t
 inet_tbl                | f
 inhf                    | f
 inhx                    | t
 insert_tbl              | f
 int2_tbl                | f
 int4_tbl                | f
 int8_tbl                | f
 interval_tbl            | f
 iportaltest             | f
 kd_point_tbl            | t
 log_table               | f
 lseg_tbl                | f
 main_table              | f
 money_data              | f
 num_data                | f
 num_exp_add             | t
 num_exp_div             | t
 num_exp_ln              | t
 num_exp_log10           | t
 num_exp_mul             | t
 num_exp_power_10_ln     | t
 num_exp_sqrt            | t
 num_exp_sub             | t
 num_input_test          | f
 num_result              | f
 onek                    | t
 onek2                   | t
 path_tbl                | f
 person                  | f
 pg_aggregate            | t
 pg_am                   | t
 pg_amop                 | t
 pg_amproc               | t
 pg_attrdef              | t
 pg_attribute            | t
 pg_auth_members         | t
 pg_authid               | t
 pg_cast                 | t
 pg_class                | t
 pg_collation            | t
 pg_constraint           | t
 pg_conversion           | t
 pg_database             | t
 pg_db_role_setting      | t
 pg_default_acl          | t
 pg_depend               | t
 pg_description          | t
 pg_enum                 | t
 pg_extension            | t
 pg_extension_feature    | t
 pg_foreign_data_wrapper | t
 pg_foreign_server       | t
 pg_foreign_table        | t
 pg_index                | t
 pg_inherits             | t
 pg_language             | t
 pg_largeobject          | t
 pg_largeobject_metadata | t
 pg_namespace            | t
 pg_opclass              | t
 pg_operator             | t
 pg_opfamily             | t
 pg_pltemplate           | t
 pg_proc                 | t
 pg_range                | t
 pg_rewrite              | t
 pg_seclabel             | t
 pg_shdepend             | t
 pg_shdescription        | t
 pg_shseclabel           | t
 pg_statistic            | t
 pg_tablespace           | t
 pg_trigger              | t
 pg_ts_config            | t
 pg_ts_config_map        | t
 pg_ts_dict              | t
 pg_ts_parser            | t
 pg_ts_template          | t
 pg_type                 | t
 pg_user_mapping         | t
 point_tbl               | t
 polygon_tbl             | t
 quad_point_tbl          | t
 ramp                    | f
 real_city               | f
 reltime_tbl             | f
 road                    | t
 shighway                | t
 slow_emp4000            | f
 sql_features            | f
 sql_implementation_info | f
 sql_languages           | f
 sql_packages            | f
 sql_parts               | f
 sql_sizing              | f
 sql_sizing_profiles     | f
 stud_emp                | f
 student                 | f
 suffix_text_tbl         | t
 tenk1                   | t
 tenk2                   | t
 test_range_excl         | t
 test_range_gist         | t
 test_tsvector           | f
 text_tbl                | f
 time_tbl                | f
 timestamp_tbl           | f
 timestamptz_tbl         | f
 timetz_tbl              | f
 tinterval_tbl           | f
 varchar_tbl             | f
<<<<<<< HEAD
(151 rows)
=======
(153 rows)
>>>>>>> 21b16342

--
-- another sanity check: every system catalog that has OIDs should have
-- a unique index on OID.  This ensures that the OIDs will be unique,
-- even after the OID counter wraps around.
-- We exclude non-system tables from the check by looking at nspname.
--
SELECT relname, nspname
FROM pg_class c LEFT JOIN pg_namespace n ON n.oid = relnamespace
WHERE relhasoids
    AND ((nspname ~ '^pg_') IS NOT FALSE)
    AND NOT EXISTS (SELECT 1 FROM pg_index i WHERE indrelid = c.oid
                    AND indkey[0] = -2 AND indnatts = 1
                    AND indisunique AND indimmediate);
 relname | nspname 
---------+---------
(0 rows)
<|MERGE_RESOLUTION|>--- conflicted
+++ resolved
@@ -165,11 +165,7 @@
  timetz_tbl              | f
  tinterval_tbl           | f
  varchar_tbl             | f
-<<<<<<< HEAD
-(151 rows)
-=======
-(153 rows)
->>>>>>> 21b16342
+(154 rows)
 
 --
 -- another sanity check: every system catalog that has OIDs should have
