/*-------------------------------------------------------------------------
 *
 * typecmds.h
 *	  prototypes for typecmds.c.
 *
 *
 * Portions Copyright (c) 1996-2012, PostgreSQL Global Development Group
 * Portions Copyright (c) 1994, Regents of the University of California
 *
 * src/include/commands/typecmds.h
 *
 *-------------------------------------------------------------------------
 */
#ifndef TYPECMDS_H
#define TYPECMDS_H

<<<<<<< HEAD
#include "commands/event_trigger.h"
#include "utils/lsyscache.h"
=======
#include "access/htup.h"
>>>>>>> 3595a71e
#include "nodes/parsenodes.h"


#define DEFAULT_TYPDELIM		','

extern void DefineType(List *names, List *parameters, EventContext evt);
extern void RemoveTypeById(Oid typeOid);
extern void DefineDomain(CreateDomainStmt *stmt);
extern void DefineEnum(CreateEnumStmt *stmt);
extern void DefineRange(CreateRangeStmt *stmt);
extern void AlterEnum(AlterEnumStmt *stmt);
extern Oid	DefineCompositeType(RangeVar *typevar, List *coldeflist, EventContext evt);
extern Oid	AssignTypeArrayOid(void);

extern void AlterDomainDefault(List *names, Node *defaultRaw, EventContext evt);
extern void AlterDomainNotNull(List *names, bool notNull, EventContext evt);
extern void AlterDomainAddConstraint(List *names, Node *constr, EventContext evt);
extern void AlterDomainValidateConstraint(List *names, char *constrName, EventContext evt);
extern void AlterDomainDropConstraint(List *names, const char *constrName,
<<<<<<< HEAD
									  DropBehavior behavior, bool missing_ok,
										  EventContext evt);
=======
						  DropBehavior behavior, bool missing_ok);

extern void checkDomainOwner(HeapTuple tup);
>>>>>>> 3595a71e

extern List *GetDomainConstraints(Oid typeOid);

extern void RenameType(RenameStmt *stmt, EventContext evt);
extern void AlterTypeOwner(List *names, Oid newOwnerId, ObjectType objecttype,
							   EventContext evt);
extern void AlterTypeOwnerInternal(Oid typeOid, Oid newOwnerId,
					   bool hasDependEntry);
extern void AlterTypeNamespace(List *names, const char *newschema,
								   ObjectType objecttype, EventContext evt);
extern Oid	AlterTypeNamespace_oid(Oid typeOid, Oid nspOid, EventContext evt);
extern Oid AlterTypeNamespaceInternal(Oid typeOid, Oid nspOid,
						   bool isImplicitArray,
						   bool errorOnTableType,
						   EventContext evt);

#endif   /* TYPECMDS_H */<|MERGE_RESOLUTION|>--- conflicted
+++ resolved
@@ -14,12 +14,9 @@
 #ifndef TYPECMDS_H
 #define TYPECMDS_H
 
-<<<<<<< HEAD
+#include "access/htup.h"
 #include "commands/event_trigger.h"
 #include "utils/lsyscache.h"
-=======
-#include "access/htup.h"
->>>>>>> 3595a71e
 #include "nodes/parsenodes.h"
 
 
@@ -39,14 +36,10 @@
 extern void AlterDomainAddConstraint(List *names, Node *constr, EventContext evt);
 extern void AlterDomainValidateConstraint(List *names, char *constrName, EventContext evt);
 extern void AlterDomainDropConstraint(List *names, const char *constrName,
-<<<<<<< HEAD
 									  DropBehavior behavior, bool missing_ok,
 										  EventContext evt);
-=======
-						  DropBehavior behavior, bool missing_ok);
 
 extern void checkDomainOwner(HeapTuple tup);
->>>>>>> 3595a71e
 
 extern List *GetDomainConstraints(Oid typeOid);
 
