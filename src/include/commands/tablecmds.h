--- conflicted
+++ resolved
@@ -50,13 +50,8 @@
 
 extern void renameatt(RenameStmt *stmt, CommandContext cmd);
 
-<<<<<<< HEAD
 extern void RenameRelation(RenameStmt *stmt, CommandContext cmd);
-=======
-extern void RenameConstraint(RenameStmt *stmt);
-
-extern void RenameRelation(RenameStmt *stmt);
->>>>>>> 7c8cfed7
+extern void RenameConstraint(RenameStmt *stmt, CommandContext cmd);
 
 extern void RenameRelationInternal(Oid myrelid,
 								   const char *newrelname, CommandContext cmd);
